{
  "nodes": {
    "HTTP": {
      "flake": false,
      "locked": {
        "lastModified": 1451647621,
        "narHash": "sha256-oHIyw3x0iKBexEo49YeUDV1k74ZtyYKGR2gNJXXRxts=",
        "owner": "phadej",
        "repo": "HTTP",
        "rev": "9bc0996d412fef1787449d841277ef663ad9a915",
        "type": "github"
      },
      "original": {
        "owner": "phadej",
        "repo": "HTTP",
        "type": "github"
      }
    },
    "ate-pairing": {
      "flake": false,
      "locked": {
        "lastModified": 1499347915,
        "narHash": "sha256-IMfWgKkkX7UcUaOPtGRcYD8MdVEP5Z9JOOSJ4+P07G8=",
        "owner": "herumi",
        "repo": "ate-pairing",
        "rev": "e69890125746cdaf25b5b51227d96678f76479fe",
        "type": "github"
      },
      "original": {
        "owner": "herumi",
        "repo": "ate-pairing",
        "rev": "e69890125746cdaf25b5b51227d96678f76479fe",
        "type": "github"
      }
    },
    "blank": {
      "locked": {
        "lastModified": 1625557891,
        "narHash": "sha256-O8/MWsPBGhhyPoPLHZAuoZiiHo9q6FLlEeIDEXuj6T4=",
        "owner": "divnix",
        "repo": "blank",
        "rev": "5a5d2684073d9f563072ed07c871d577a6c614a8",
        "type": "github"
      },
      "original": {
        "owner": "divnix",
        "repo": "blank",
        "type": "github"
      }
    },
    "blockchain-k-plugin": {
      "inputs": {
        "ate-pairing": "ate-pairing",
        "cpp-httplib": "cpp-httplib",
        "cryptopp": "cryptopp",
        "flake-utils": [
          "k-framework",
          "flake-utils"
        ],
        "libff": "libff",
        "nixpkgs": [
          "k-framework",
          "nixpkgs"
        ],
        "secp256k1": "secp256k1",
        "xbyak": "xbyak"
      },
      "locked": {
        "lastModified": 1675071259,
        "narHash": "sha256-HPvxI0gEeP0MtD/DUx4+jrx7ezVcD+6QzQHYrhxMapc=",
        "owner": "runtimeverification",
        "repo": "blockchain-k-plugin",
        "rev": "a7e73097038750e8aa85c90f44a5c2cf82a2e427",
        "type": "github"
      },
      "original": {
        "owner": "runtimeverification",
        "repo": "blockchain-k-plugin",
        "rev": "a7e73097038750e8aa85c90f44a5c2cf82a2e427",
        "type": "github"
      }
    },
    "cabal-32": {
      "flake": false,
      "locked": {
        "lastModified": 1603716527,
        "narHash": "sha256-X0TFfdD4KZpwl0Zr6x+PLxUt/VyKQfX7ylXHdmZIL+w=",
        "owner": "haskell",
        "repo": "cabal",
        "rev": "48bf10787e27364730dd37a42b603cee8d6af7ee",
        "type": "github"
      },
      "original": {
        "owner": "haskell",
        "ref": "3.2",
        "repo": "cabal",
        "type": "github"
      }
    },
    "cabal-34": {
      "flake": false,
      "locked": {
        "lastModified": 1640353650,
        "narHash": "sha256-N1t6M3/wqj90AEdRkeC8i923gQYUpzSr8b40qVOZ1Rk=",
        "owner": "haskell",
        "repo": "cabal",
        "rev": "942639c18c0cd8ec53e0a6f8d120091af35312cd",
        "type": "github"
      },
      "original": {
        "owner": "haskell",
        "ref": "3.4",
        "repo": "cabal",
        "type": "github"
      }
    },
    "cabal-36": {
      "flake": false,
      "locked": {
        "lastModified": 1641652457,
        "narHash": "sha256-BlFPKP4C4HRUJeAbdembX1Rms1LD380q9s0qVDeoAak=",
        "owner": "haskell",
        "repo": "cabal",
        "rev": "f27667f8ec360c475027dcaee0138c937477b070",
        "type": "github"
      },
      "original": {
        "owner": "haskell",
        "ref": "3.6",
        "repo": "cabal",
        "type": "github"
      }
    },
    "cardano-shell": {
      "flake": false,
      "locked": {
        "lastModified": 1608537748,
        "narHash": "sha256-PulY1GfiMgKVnBci3ex4ptk2UNYMXqGjJOxcPy2KYT4=",
        "owner": "input-output-hk",
        "repo": "cardano-shell",
        "rev": "9392c75087cb9a3d453998f4230930dea3a95725",
        "type": "github"
      },
      "original": {
        "owner": "input-output-hk",
        "repo": "cardano-shell",
        "type": "github"
      }
    },
    "cpp-httplib": {
      "flake": false,
      "locked": {
        "lastModified": 1595279716,
        "narHash": "sha256-cZW/iEwlaB4UQ0OQLNqboY9addncIM/OsxxPzqmATmE=",
        "owner": "yhirose",
        "repo": "cpp-httplib",
        "rev": "72ce293fed9f9335e92c95ab7d085feed18c0ee8",
        "type": "github"
      },
      "original": {
        "owner": "yhirose",
        "repo": "cpp-httplib",
        "rev": "72ce293fed9f9335e92c95ab7d085feed18c0ee8",
        "type": "github"
      }
    },
    "cryptopp": {
      "flake": false,
      "locked": {
        "lastModified": 1632484127,
        "narHash": "sha256-a3TYaK34WvKEXN7LKAfGwQ3ZL6a3k/zMZyyVfnkQqO4=",
        "owner": "weidai11",
        "repo": "cryptopp",
        "rev": "69bf6b53052b59ccb57ce068ce741988ae087317",
        "type": "github"
      },
      "original": {
        "owner": "weidai11",
        "repo": "cryptopp",
        "rev": "69bf6b53052b59ccb57ce068ce741988ae087317",
        "type": "github"
      }
    },
    "devshell": {
      "inputs": {
        "flake-utils": [
          "k-framework",
          "haskell-backend",
          "haskell-nix",
          "tullia",
          "std",
          "flake-utils"
        ],
        "nixpkgs": [
          "k-framework",
          "haskell-backend",
          "haskell-nix",
          "tullia",
          "std",
          "nixpkgs"
        ]
      },
      "locked": {
        "lastModified": 1663445644,
        "narHash": "sha256-+xVlcK60x7VY1vRJbNUEAHi17ZuoQxAIH4S4iUFUGBA=",
        "owner": "numtide",
        "repo": "devshell",
        "rev": "e3dc3e21594fe07bdb24bdf1c8657acaa4cb8f66",
        "type": "github"
      },
      "original": {
        "owner": "numtide",
        "repo": "devshell",
        "type": "github"
      }
    },
    "dmerge": {
      "inputs": {
        "nixlib": [
          "k-framework",
          "haskell-backend",
          "haskell-nix",
          "tullia",
          "std",
          "nixpkgs"
        ],
        "yants": [
          "k-framework",
          "haskell-backend",
          "haskell-nix",
          "tullia",
          "std",
          "yants"
        ]
      },
      "locked": {
        "lastModified": 1659548052,
        "narHash": "sha256-fzI2gp1skGA8mQo/FBFrUAtY0GQkAIAaV/V127TJPyY=",
        "owner": "divnix",
        "repo": "data-merge",
        "rev": "d160d18ce7b1a45b88344aa3f13ed1163954b497",
        "type": "github"
      },
      "original": {
        "owner": "divnix",
        "repo": "data-merge",
        "type": "github"
      }
    },
    "ethereum-legacytests": {
      "flake": false,
      "locked": {
        "lastModified": 1633533576,
        "narHash": "sha256-43lkAi6Z492pbHV+jySYXzvNtoGEGsndnBkxfYgmqFM=",
        "owner": "ethereum",
        "repo": "legacytests",
        "rev": "d7abc42a7b352a7b44b1f66b58aca54e4af6a9d7",
        "type": "github"
      },
      "original": {
        "owner": "ethereum",
        "repo": "legacytests",
        "rev": "d7abc42a7b352a7b44b1f66b58aca54e4af6a9d7",
        "type": "github"
      }
    },
    "ethereum-tests": {
      "flake": false,
      "locked": {
        "lastModified": 1637090666,
        "narHash": "sha256-B3fMpp/dpnwtCQzxI45kptJVwIM/kMo9hptcMP2B5n0=",
        "owner": "ethereum",
        "repo": "tests",
        "rev": "6401889dec4eee58e808fd178fb2c7f628a3e039",
        "type": "github"
      },
      "original": {
        "owner": "ethereum",
        "repo": "tests",
        "rev": "6401889dec4eee58e808fd178fb2c7f628a3e039",
        "type": "github"
      }
    },
    "flake-compat": {
      "flake": false,
      "locked": {
        "lastModified": 1673956053,
        "narHash": "sha256-4gtG9iQuiKITOjNQQeQIpoIB6b16fm+504Ch3sNKLd8=",
        "owner": "edolstra",
        "repo": "flake-compat",
        "rev": "35bb57c0c8d8b62bbfd284272c928ceb64ddbde9",
        "type": "github"
      },
      "original": {
        "owner": "edolstra",
        "repo": "flake-compat",
        "type": "github"
      }
    },
    "flake-compat_2": {
      "flake": false,
      "locked": {
        "lastModified": 1672831974,
        "narHash": "sha256-z9k3MfslLjWQfnjBtEtJZdq3H7kyi2kQtUThfTgdRk0=",
        "owner": "input-output-hk",
        "repo": "flake-compat",
        "rev": "45f2638735f8cdc40fe302742b79f248d23eb368",
        "type": "github"
      },
      "original": {
        "owner": "input-output-hk",
        "ref": "hkm/gitlab-fix",
        "repo": "flake-compat",
        "type": "github"
      }
    },
    "flake-compat_3": {
      "flake": false,
      "locked": {
        "lastModified": 1650374568,
        "narHash": "sha256-Z+s0J8/r907g149rllvwhb4pKi8Wam5ij0st8PwAh+E=",
        "owner": "edolstra",
        "repo": "flake-compat",
        "rev": "b4a34015c698c7793d592d66adbab377907a2be8",
        "type": "github"
      },
      "original": {
        "owner": "edolstra",
        "repo": "flake-compat",
        "type": "github"
      }
    },
    "flake-utils": {
      "locked": {
        "lastModified": 1676283394,
        "narHash": "sha256-XX2f9c3iySLCw54rJ/CZs+ZK6IQy7GXNY4nSOyu2QG4=",
        "owner": "numtide",
        "repo": "flake-utils",
        "rev": "3db36a8b464d0c4532ba1c7dda728f4576d6d073",
        "type": "github"
      },
      "original": {
        "owner": "numtide",
        "repo": "flake-utils",
        "type": "github"
      }
    },
    "flake-utils_2": {
      "locked": {
        "lastModified": 1644229661,
        "narHash": "sha256-1YdnJAsNy69bpcjuoKdOYQX0YxZBiCYZo4Twxerqv7k=",
        "owner": "numtide",
        "repo": "flake-utils",
        "rev": "3cecb5b042f7f209c56ffd8371b2711a290ec797",
        "type": "github"
      },
      "original": {
        "owner": "numtide",
        "repo": "flake-utils",
        "type": "github"
      }
    },
    "flake-utils_3": {
      "locked": {
        "lastModified": 1653893745,
        "narHash": "sha256-0jntwV3Z8//YwuOjzhV2sgJJPt+HY6KhU7VZUL0fKZQ=",
        "owner": "numtide",
        "repo": "flake-utils",
        "rev": "1ed9fb1935d260de5fe1c2f7ee0ebaae17ed2fa1",
        "type": "github"
      },
      "original": {
        "owner": "numtide",
        "repo": "flake-utils",
        "type": "github"
      }
    },
    "flake-utils_4": {
      "locked": {
        "lastModified": 1659877975,
        "narHash": "sha256-zllb8aq3YO3h8B/U0/J1WBgAL8EX5yWf5pMj3G0NAmc=",
        "owner": "numtide",
        "repo": "flake-utils",
        "rev": "c0e246b9b83f637f4681389ecabcb2681b4f3af0",
        "type": "github"
      },
      "original": {
        "owner": "numtide",
        "repo": "flake-utils",
        "type": "github"
      }
    },
    "flake-utils_5": {
      "locked": {
        "lastModified": 1653893745,
        "narHash": "sha256-0jntwV3Z8//YwuOjzhV2sgJJPt+HY6KhU7VZUL0fKZQ=",
        "owner": "numtide",
        "repo": "flake-utils",
        "rev": "1ed9fb1935d260de5fe1c2f7ee0ebaae17ed2fa1",
        "type": "github"
      },
      "original": {
        "owner": "numtide",
        "repo": "flake-utils",
        "type": "github"
      }
    },
    "flake-utils_6": {
      "locked": {
        "lastModified": 1667395993,
        "narHash": "sha256-nuEHfE/LcWyuSWnS8t12N1wc105Qtau+/OdUAjtQ0rA=",
        "owner": "numtide",
        "repo": "flake-utils",
        "rev": "5aed5285a952e0b949eb3ba02c12fa4fcfef535f",
        "type": "github"
      },
      "original": {
        "owner": "numtide",
        "repo": "flake-utils",
        "type": "github"
      }
    },
    "fmt-src": {
      "flake": false,
      "locked": {
        "lastModified": 1661615830,
        "narHash": "sha256-rP6ymyRc7LnKxUXwPpzhHOQvpJkpnRFOt2ctvUNlYI0=",
        "owner": "fmtlib",
        "repo": "fmt",
        "rev": "a33701196adfad74917046096bf5a2aa0ab0bb50",
        "type": "github"
      },
      "original": {
        "owner": "fmtlib",
        "ref": "9.1.0",
        "repo": "fmt",
        "type": "github"
      }
    },
    "ghc-8.6.5-iohk": {
      "flake": false,
      "locked": {
        "lastModified": 1600920045,
        "narHash": "sha256-DO6kxJz248djebZLpSzTGD6s8WRpNI9BTwUeOf5RwY8=",
        "owner": "input-output-hk",
        "repo": "ghc",
        "rev": "95713a6ecce4551240da7c96b6176f980af75cae",
        "type": "github"
      },
      "original": {
        "owner": "input-output-hk",
        "ref": "release/8.6.5-iohk",
        "repo": "ghc",
        "type": "github"
      }
    },
    "gomod2nix": {
      "inputs": {
        "nixpkgs": "nixpkgs_2",
        "utils": "utils"
      },
      "locked": {
        "lastModified": 1655245309,
        "narHash": "sha256-d/YPoQ/vFn1+GTmSdvbSBSTOai61FONxB4+Lt6w/IVI=",
        "owner": "tweag",
        "repo": "gomod2nix",
        "rev": "40d32f82fc60d66402eb0972e6e368aeab3faf58",
        "type": "github"
      },
      "original": {
        "owner": "tweag",
        "repo": "gomod2nix",
        "type": "github"
      }
    },
    "hackage": {
      "flake": false,
      "locked": {
        "lastModified": 1674692755,
        "narHash": "sha256-p/FnWnCFNF6bqU3lyUJgKUsKEEoeZPOoBdTLqU2O4R0=",
        "owner": "input-output-hk",
        "repo": "hackage.nix",
        "rev": "47b88d3591e159961e149de9381a35dc8dc62cfb",
        "type": "github"
      },
      "original": {
        "owner": "input-output-hk",
        "repo": "hackage.nix",
        "type": "github"
      }
    },
    "haskell-backend": {
      "inputs": {
        "haskell-nix": "haskell-nix",
        "nixpkgs": [
          "k-framework",
          "haskell-backend",
          "haskell-nix",
          "nixpkgs-unstable"
        ],
        "nixpkgs22_05": "nixpkgs22_05",
        "z3-src": "z3-src"
      },
      "locked": {
        "lastModified": 1676407552,
        "narHash": "sha256-oktSNO6s0jgDyle5+5qgoYFBjC1gKbLUU5F199KhLu8=",
        "owner": "runtimeverification",
        "repo": "haskell-backend",
        "rev": "477c5d1328394f6dab84acfc1c3945ecd37c9083",
        "type": "github"
      },
      "original": {
        "owner": "runtimeverification",
        "repo": "haskell-backend",
        "type": "github"
      }
    },
    "haskell-nix": {
      "inputs": {
        "HTTP": "HTTP",
        "cabal-32": "cabal-32",
        "cabal-34": "cabal-34",
        "cabal-36": "cabal-36",
        "cardano-shell": "cardano-shell",
        "flake-compat": "flake-compat_2",
        "flake-utils": "flake-utils_2",
        "ghc-8.6.5-iohk": "ghc-8.6.5-iohk",
        "hackage": "hackage",
        "hpc-coveralls": "hpc-coveralls",
        "hydra": "hydra",
        "iserv-proxy": "iserv-proxy",
        "nixpkgs": [
          "k-framework",
          "haskell-backend",
          "haskell-nix",
          "nixpkgs-unstable"
        ],
        "nixpkgs-2003": "nixpkgs-2003",
        "nixpkgs-2105": "nixpkgs-2105",
        "nixpkgs-2111": "nixpkgs-2111",
        "nixpkgs-2205": "nixpkgs-2205",
        "nixpkgs-2211": "nixpkgs-2211",
        "nixpkgs-unstable": "nixpkgs-unstable",
        "old-ghc-nix": "old-ghc-nix",
        "stackage": "stackage",
        "tullia": "tullia"
      },
      "locked": {
        "lastModified": 1674694244,
        "narHash": "sha256-WiRjhSOxIqBwAP39VPf4ZrCqPK2Jf58up2xyk3tYyxI=",
        "owner": "input-output-hk",
        "repo": "haskell.nix",
        "rev": "418612f2f2b814ae6161682fb3770c3c86c41b44",
        "type": "github"
      },
      "original": {
        "owner": "input-output-hk",
        "repo": "haskell.nix",
        "type": "github"
      }
    },
    "hpc-coveralls": {
      "flake": false,
      "locked": {
        "lastModified": 1607498076,
        "narHash": "sha256-8uqsEtivphgZWYeUo5RDUhp6bO9j2vaaProQxHBltQk=",
        "owner": "sevanspowell",
        "repo": "hpc-coveralls",
        "rev": "14df0f7d229f4cd2e79f8eabb1a740097fdfa430",
        "type": "github"
      },
      "original": {
        "owner": "sevanspowell",
        "repo": "hpc-coveralls",
        "type": "github"
      }
    },
    "hydra": {
      "inputs": {
        "nix": "nix",
        "nixpkgs": [
          "k-framework",
          "haskell-backend",
          "haskell-nix",
          "hydra",
          "nix",
          "nixpkgs"
        ]
      },
      "locked": {
        "lastModified": 1646878427,
        "narHash": "sha256-KtbrofMtN8GlM7D+n90kixr7QpSlVmdN+vK5CA/aRzc=",
        "owner": "NixOS",
        "repo": "hydra",
        "rev": "28b682b85b7efc5cf7974065792a1f22203a5927",
        "type": "github"
      },
      "original": {
        "id": "hydra",
        "type": "indirect"
      }
    },
    "immer-src": {
      "flake": false,
      "locked": {
        "lastModified": 1634324349,
        "narHash": "sha256-1OicqmyM3Rcrs/jkRMip2pXITQnVDRrHbQbEpZZ4nnU=",
        "owner": "runtimeverification",
        "repo": "immer",
        "rev": "198c2ae260d49ef1800a2fe4433e07d7dec20059",
        "type": "github"
      },
      "original": {
        "owner": "runtimeverification",
        "repo": "immer",
        "rev": "198c2ae260d49ef1800a2fe4433e07d7dec20059",
        "type": "github"
      }
    },
    "iserv-proxy": {
      "flake": false,
      "locked": {
        "lastModified": 1670983692,
        "narHash": "sha256-avLo34JnI9HNyOuauK5R69usJm+GfW3MlyGlYxZhTgY=",
        "ref": "hkm/remote-iserv",
        "rev": "50d0abb3317ac439a4e7495b185a64af9b7b9300",
        "revCount": 10,
        "type": "git",
        "url": "https://gitlab.haskell.org/hamishmack/iserv-proxy.git"
      },
      "original": {
        "ref": "hkm/remote-iserv",
        "type": "git",
        "url": "https://gitlab.haskell.org/hamishmack/iserv-proxy.git"
      }
    },
    "k-framework": {
      "inputs": {
        "flake-compat": "flake-compat",
        "flake-utils": "flake-utils",
        "haskell-backend": "haskell-backend",
        "llvm-backend": "llvm-backend",
        "mavenix": "mavenix_2",
        "nixpkgs": "nixpkgs_7",
        "rv-utils": "rv-utils"
      },
      "locked": {
        "lastModified": 1677015879,
        "narHash": "sha256-LYj/hdSr3G6/yWMfEW1IgpvcwQVjsXcEJgLZ27pG7tA=",
        "owner": "runtimeverification",
        "repo": "k",
        "rev": "89720bc4cf257a4acfa79edd9955ea3458ba545b",
        "type": "github"
      },
      "original": {
        "owner": "runtimeverification",
        "ref": "v5.5.97",
        "repo": "k",
        "type": "github"
      }
    },
    "libff": {
      "flake": false,
      "locked": {
        "lastModified": 1588032522,
        "narHash": "sha256-I0kH2XLvHDSrdL/o4i6XozWQJV0UDv9zH6+sWS0UQHg=",
        "owner": "scipr-lab",
        "repo": "libff",
        "rev": "5835b8c59d4029249645cf551f417608c48f2770",
        "type": "github"
      },
      "original": {
        "owner": "scipr-lab",
        "repo": "libff",
        "rev": "5835b8c59d4029249645cf551f417608c48f2770",
        "type": "github"
      }
    },
    "llvm-backend": {
      "inputs": {
        "fmt-src": "fmt-src",
        "immer-src": "immer-src",
        "mavenix": "mavenix",
        "nixpkgs": [
          "k-framework",
          "haskell-backend",
          "nixpkgs"
        ],
        "pybind11-src": "pybind11-src",
        "rapidjson-src": "rapidjson-src",
        "utils": "utils_3"
      },
      "locked": {
        "lastModified": 1676905388,
        "narHash": "sha256-mwC4PGqoe7FrUlcdDYaBYq2zESMhqN7Is9lPC8kI3Is=",
        "owner": "runtimeverification",
        "repo": "llvm-backend",
        "rev": "98774715e592a02d70029985cfdab9b4f5214d61",
        "type": "github"
      },
      "original": {
        "owner": "runtimeverification",
        "repo": "llvm-backend",
        "type": "github"
      }
    },
    "lowdown-src": {
      "flake": false,
      "locked": {
        "lastModified": 1633514407,
        "narHash": "sha256-Dw32tiMjdK9t3ETl5fzGrutQTzh2rufgZV4A/BbxuD4=",
        "owner": "kristapsdz",
        "repo": "lowdown",
        "rev": "d2c2b44ff6c27b936ec27358a2653caaef8f73b8",
        "type": "github"
      },
      "original": {
        "owner": "kristapsdz",
        "repo": "lowdown",
        "type": "github"
      }
    },
    "mavenix": {
      "inputs": {
        "nixpkgs": "nixpkgs_5",
        "utils": "utils_2"
      },
      "locked": {
        "lastModified": 1643802645,
        "narHash": "sha256-BynM25iwp/l3FyrcHqiNJdDxvN6IxSM3/zkFR6PD3B0=",
        "owner": "nix-community",
        "repo": "mavenix",
        "rev": "ce9ddfd7f361190e8e8dcfaf6b8282eebbb3c7cb",
        "type": "github"
      },
      "original": {
        "owner": "nix-community",
        "repo": "mavenix",
        "type": "github"
      }
    },
    "mavenix_2": {
      "inputs": {
        "nixpkgs": "nixpkgs_6",
        "utils": "utils_4"
      },
      "locked": {
        "lastModified": 1656435814,
        "narHash": "sha256-Gx4QoWB9eI437/66iqTr6AUjxGgN6WslqrQ57s+sL6A=",
        "owner": "goodlyrottenapple",
        "repo": "mavenix",
        "rev": "0cbd57b2494d52909b27f57d03580acc66bf0298",
        "type": "github"
      },
      "original": {
        "owner": "goodlyrottenapple",
        "repo": "mavenix",
        "type": "github"
      }
    },
    "mdbook-kroki-preprocessor": {
      "flake": false,
      "locked": {
        "lastModified": 1661755005,
        "narHash": "sha256-1TJuUzfyMycWlOQH67LR63/ll2GDZz25I3JfScy/Jnw=",
        "owner": "JoelCourtney",
        "repo": "mdbook-kroki-preprocessor",
        "rev": "93adb5716d035829efed27f65f2f0833a7d3e76f",
        "type": "github"
      },
      "original": {
        "owner": "JoelCourtney",
        "repo": "mdbook-kroki-preprocessor",
        "type": "github"
      }
    },
    "n2c": {
      "inputs": {
        "flake-utils": "flake-utils_5",
        "nixpkgs": [
          "k-framework",
          "haskell-backend",
          "haskell-nix",
          "tullia",
          "std",
          "nixpkgs"
        ]
      },
      "locked": {
        "lastModified": 1665039323,
        "narHash": "sha256-SAh3ZjFGsaCI8FRzXQyp56qcGdAqgKEfJWPCQ0Sr7tQ=",
        "owner": "nlewo",
        "repo": "nix2container",
        "rev": "b008fe329ffb59b67bf9e7b08ede6ee792f2741a",
        "type": "github"
      },
      "original": {
        "owner": "nlewo",
        "repo": "nix2container",
        "type": "github"
      }
    },
    "nix": {
      "inputs": {
        "lowdown-src": "lowdown-src",
        "nixpkgs": "nixpkgs",
        "nixpkgs-regression": "nixpkgs-regression"
      },
      "locked": {
        "lastModified": 1643066034,
        "narHash": "sha256-xEPeMcNJVOeZtoN+d+aRwolpW8mFSEQx76HTRdlhPhg=",
        "owner": "NixOS",
        "repo": "nix",
        "rev": "a1cd7e58606a41fcf62bf8637804cf8306f17f62",
        "type": "github"
      },
      "original": {
        "owner": "NixOS",
        "ref": "2.6.0",
        "repo": "nix",
        "type": "github"
      }
    },
    "nix-nomad": {
      "inputs": {
        "flake-compat": "flake-compat_3",
        "flake-utils": [
          "k-framework",
          "haskell-backend",
          "haskell-nix",
          "tullia",
          "nix2container",
          "flake-utils"
        ],
        "gomod2nix": "gomod2nix",
        "nixpkgs": [
          "k-framework",
          "haskell-backend",
          "haskell-nix",
          "tullia",
          "nixpkgs"
        ],
        "nixpkgs-lib": [
          "k-framework",
          "haskell-backend",
          "haskell-nix",
          "tullia",
          "nixpkgs"
        ]
      },
      "locked": {
        "lastModified": 1658277770,
        "narHash": "sha256-T/PgG3wUn8Z2rnzfxf2VqlR1CBjInPE0l1yVzXxPnt0=",
        "owner": "tristanpemble",
        "repo": "nix-nomad",
        "rev": "054adcbdd0a836ae1c20951b67ed549131fd2d70",
        "type": "github"
      },
      "original": {
        "owner": "tristanpemble",
        "repo": "nix-nomad",
        "type": "github"
      }
    },
    "nix2container": {
      "inputs": {
        "flake-utils": "flake-utils_3",
        "nixpkgs": "nixpkgs_3"
      },
      "locked": {
        "lastModified": 1658567952,
        "narHash": "sha256-XZ4ETYAMU7XcpEeAFP3NOl9yDXNuZAen/aIJ84G+VgA=",
        "owner": "nlewo",
        "repo": "nix2container",
        "rev": "60bb43d405991c1378baf15a40b5811a53e32ffa",
        "type": "github"
      },
      "original": {
        "owner": "nlewo",
        "repo": "nix2container",
        "type": "github"
      }
    },
    "nixago": {
      "inputs": {
        "flake-utils": [
          "k-framework",
          "haskell-backend",
          "haskell-nix",
          "tullia",
          "std",
          "flake-utils"
        ],
        "nixago-exts": [
          "k-framework",
          "haskell-backend",
          "haskell-nix",
          "tullia",
          "std",
          "blank"
        ],
        "nixpkgs": [
          "k-framework",
          "haskell-backend",
          "haskell-nix",
          "tullia",
          "std",
          "nixpkgs"
        ]
      },
      "locked": {
        "lastModified": 1661824785,
        "narHash": "sha256-/PnwdWoO/JugJZHtDUioQp3uRiWeXHUdgvoyNbXesz8=",
        "owner": "nix-community",
        "repo": "nixago",
        "rev": "8c1f9e5f1578d4b2ea989f618588d62a335083c3",
        "type": "github"
      },
      "original": {
        "owner": "nix-community",
        "repo": "nixago",
        "type": "github"
      }
    },
    "nixpkgs": {
      "locked": {
        "lastModified": 1632864508,
        "narHash": "sha256-d127FIvGR41XbVRDPVvozUPQ/uRHbHwvfyKHwEt5xFM=",
        "owner": "NixOS",
        "repo": "nixpkgs",
        "rev": "82891b5e2c2359d7e58d08849e4c89511ab94234",
        "type": "github"
      },
      "original": {
        "id": "nixpkgs",
        "ref": "nixos-21.05-small",
        "type": "indirect"
      }
    },
    "nixpkgs-2003": {
      "locked": {
        "lastModified": 1620055814,
        "narHash": "sha256-8LEHoYSJiL901bTMVatq+rf8y7QtWuZhwwpKE2fyaRY=",
        "owner": "NixOS",
        "repo": "nixpkgs",
        "rev": "1db42b7fe3878f3f5f7a4f2dc210772fd080e205",
        "type": "github"
      },
      "original": {
        "owner": "NixOS",
        "ref": "nixpkgs-20.03-darwin",
        "repo": "nixpkgs",
        "type": "github"
      }
    },
    "nixpkgs-2105": {
      "locked": {
        "lastModified": 1659914493,
        "narHash": "sha256-lkA5X3VNMKirvA+SUzvEhfA7XquWLci+CGi505YFAIs=",
        "owner": "NixOS",
        "repo": "nixpkgs",
        "rev": "022caabb5f2265ad4006c1fa5b1ebe69fb0c3faf",
        "type": "github"
      },
      "original": {
        "owner": "NixOS",
        "ref": "nixpkgs-21.05-darwin",
        "repo": "nixpkgs",
        "type": "github"
      }
    },
    "nixpkgs-2111": {
      "locked": {
        "lastModified": 1659446231,
        "narHash": "sha256-hekabNdTdgR/iLsgce5TGWmfIDZ86qjPhxDg/8TlzhE=",
        "owner": "NixOS",
        "repo": "nixpkgs",
        "rev": "eabc38219184cc3e04a974fe31857d8e0eac098d",
        "type": "github"
      },
      "original": {
        "owner": "NixOS",
        "ref": "nixpkgs-21.11-darwin",
        "repo": "nixpkgs",
        "type": "github"
      }
    },
    "nixpkgs-2205": {
      "locked": {
        "lastModified": 1663981975,
        "narHash": "sha256-TKaxWAVJR+a5JJauKZqibmaM5e/Pi5tBDx9s8fl/kSE=",
        "owner": "NixOS",
        "repo": "nixpkgs",
        "rev": "309faedb8338d3ae8ad8f1043b3ccf48c9cc2970",
        "type": "github"
      },
      "original": {
        "owner": "NixOS",
        "ref": "nixpkgs-22.05-darwin",
        "repo": "nixpkgs",
        "type": "github"
      }
    },
    "nixpkgs-2211": {
      "locked": {
        "lastModified": 1669997163,
        "narHash": "sha256-vhjC0kZMFoN6jzK0GR+tBzKi5KgBXgehadfidW8+Va4=",
        "owner": "NixOS",
        "repo": "nixpkgs",
        "rev": "6f87491a54d8d64d30af6663cb3bf5d2ee7db958",
        "type": "github"
      },
      "original": {
        "owner": "NixOS",
        "ref": "nixpkgs-22.11-darwin",
        "repo": "nixpkgs",
        "type": "github"
      }
    },
    "nixpkgs-regression": {
      "locked": {
        "lastModified": 1643052045,
        "narHash": "sha256-uGJ0VXIhWKGXxkeNnq4TvV3CIOkUJ3PAoLZ3HMzNVMw=",
        "owner": "NixOS",
        "repo": "nixpkgs",
        "rev": "215d4d0fd80ca5163643b03a33fde804a29cc1e2",
        "type": "github"
      },
      "original": {
        "id": "nixpkgs",
        "rev": "215d4d0fd80ca5163643b03a33fde804a29cc1e2",
        "type": "indirect"
      }
    },
    "nixpkgs-unstable": {
      "locked": {
        "lastModified": 1663905476,
        "narHash": "sha256-0CSwRKaYravh9v6qSlBpM0gNg0UhKT2lL7Yn6Zbx7UM=",
        "owner": "NixOS",
        "repo": "nixpkgs",
        "rev": "e14f9fb57315f0d4abde222364f19f88c77d2b79",
        "type": "github"
      },
      "original": {
        "owner": "NixOS",
        "ref": "nixpkgs-unstable",
        "repo": "nixpkgs",
        "type": "github"
      }
    },
    "nixpkgs22_05": {
      "locked": {
        "lastModified": 1662099760,
        "narHash": "sha256-MdZLCTJPeHi/9fg6R9fiunyDwP3XHJqDd51zWWz9px0=",
        "owner": "NixOS",
        "repo": "nixpkgs",
        "rev": "67e45078141102f45eff1589a831aeaa3182b41e",
        "type": "github"
      },
      "original": {
        "id": "nixpkgs",
        "ref": "nixos-22.05",
        "type": "indirect"
      }
    },
    "nixpkgs_2": {
      "locked": {
        "lastModified": 1653581809,
        "narHash": "sha256-Uvka0V5MTGbeOfWte25+tfRL3moECDh1VwokWSZUdoY=",
        "owner": "NixOS",
        "repo": "nixpkgs",
        "rev": "83658b28fe638a170a19b8933aa008b30640fbd1",
        "type": "github"
      },
      "original": {
        "owner": "NixOS",
        "ref": "nixos-unstable",
        "repo": "nixpkgs",
        "type": "github"
      }
    },
    "nixpkgs_3": {
      "locked": {
        "lastModified": 1654807842,
        "narHash": "sha256-ADymZpr6LuTEBXcy6RtFHcUZdjKTBRTMYwu19WOx17E=",
        "owner": "NixOS",
        "repo": "nixpkgs",
        "rev": "fc909087cc3386955f21b4665731dbdaceefb1d8",
        "type": "github"
      },
      "original": {
        "owner": "NixOS",
        "repo": "nixpkgs",
        "type": "github"
      }
    },
    "nixpkgs_4": {
      "locked": {
        "lastModified": 1665087388,
        "narHash": "sha256-FZFPuW9NWHJteATOf79rZfwfRn5fE0wi9kRzvGfDHPA=",
        "owner": "nixos",
        "repo": "nixpkgs",
        "rev": "95fda953f6db2e9496d2682c4fc7b82f959878f7",
        "type": "github"
      },
      "original": {
        "owner": "nixos",
        "ref": "nixpkgs-unstable",
        "repo": "nixpkgs",
        "type": "github"
      }
    },
    "nixpkgs_5": {
      "locked": {
        "lastModified": 1621552131,
        "narHash": "sha256-AD/AEXv+QOYAg0PIqMYv2nbGOGTIwfOGKtz3rE+y+Tc=",
        "owner": "NixOS",
        "repo": "nixpkgs",
        "rev": "d42cd445dde587e9a993cd9434cb43da07c4c5de",
        "type": "github"
      },
      "original": {
        "id": "nixpkgs",
        "type": "indirect"
      }
    },
    "nixpkgs_6": {
      "locked": {
        "lastModified": 1621552131,
        "narHash": "sha256-AD/AEXv+QOYAg0PIqMYv2nbGOGTIwfOGKtz3rE+y+Tc=",
        "owner": "NixOS",
        "repo": "nixpkgs",
        "rev": "d42cd445dde587e9a993cd9434cb43da07c4c5de",
        "type": "github"
      },
      "original": {
        "id": "nixpkgs",
        "type": "indirect"
      }
    },
    "nixpkgs_7": {
      "locked": {
        "lastModified": 1672580127,
        "narHash": "sha256-3lW3xZslREhJogoOkjeZtlBtvFMyxHku7I/9IVehhT8=",
        "owner": "NixOS",
        "repo": "nixpkgs",
        "rev": "0874168639713f547c05947c76124f78441ea46c",
        "type": "github"
      },
      "original": {
        "id": "nixpkgs",
        "ref": "nixos-22.05",
        "type": "indirect"
      }
    },
    "nixpkgs_8": {
      "locked": {
        "lastModified": 1669049643,
        "narHash": "sha256-HmtW9Or4Msrz+jmh3Dg5TZ5l2ma7+mKBmfQHA6o215M=",
        "owner": "NixOS",
        "repo": "nixpkgs",
        "rev": "2e268225fa44aeeda2f56e86e21aef7c27a26508",
        "type": "github"
      },
      "original": {
        "owner": "NixOS",
        "repo": "nixpkgs",
        "type": "github"
      }
    },
    "old-ghc-nix": {
      "flake": false,
      "locked": {
        "lastModified": 1631092763,
        "narHash": "sha256-sIKgO+z7tj4lw3u6oBZxqIhDrzSkvpHtv0Kki+lh9Fg=",
        "owner": "angerman",
        "repo": "old-ghc-nix",
        "rev": "af48a7a7353e418119b6dfe3cd1463a657f342b8",
        "type": "github"
      },
      "original": {
        "owner": "angerman",
        "ref": "master",
        "repo": "old-ghc-nix",
        "type": "github"
      }
    },
    "poetry2nix": {
      "inputs": {
        "flake-utils": "flake-utils_6",
        "nixpkgs": "nixpkgs_8"
      },
      "locked": {
        "lastModified": 1668738526,
        "narHash": "sha256-OtyHtZalpeTjZ5B44C8wV3WqTUmeBBxoGc7KPIkwxAU=",
        "owner": "nix-community",
        "repo": "poetry2nix",
        "rev": "0c5bae34bee822876a2dbb1c62d89cd1b29b648d",
        "type": "github"
      },
      "original": {
        "owner": "nix-community",
        "ref": "master",
        "repo": "poetry2nix",
        "type": "github"
      }
    },
    "pybind11-src": {
      "flake": false,
      "locked": {
        "lastModified": 1657936673,
        "narHash": "sha256-/X8DZPFsNrKGbhjZ1GFOj17/NU6p4R+saCW3pLKVNeA=",
        "owner": "pybind",
        "repo": "pybind11",
        "rev": "0ba639d6177659c5dc2955ac06ad7b5b0d22e05c",
        "type": "github"
      },
      "original": {
        "owner": "pybind",
        "repo": "pybind11",
        "rev": "0ba639d6177659c5dc2955ac06ad7b5b0d22e05c",
        "type": "github"
      }
    },
    "pyk": {
      "inputs": {
        "flake-utils": [
          "k-framework",
          "flake-utils"
        ],
        "nixpkgs": [
          "k-framework",
          "nixpkgs"
        ],
        "poetry2nix": "poetry2nix"
      },
      "locked": {
<<<<<<< HEAD
        "lastModified": 1677018410,
        "narHash": "sha256-WG6+q7CndqtJilTtYNxfa74bglSCrFxfDNVobPPNjkI=",
        "owner": "runtimeverification",
        "repo": "pyk",
        "rev": "bf4a726812957742a37806896a00029f5b6d0320",
=======
        "lastModified": 1676999954,
        "narHash": "sha256-FQOJCv2GTfx9sD1ghuR8Ap7uuKg4KqQoHlbqnkLbqXM=",
        "owner": "runtimeverification",
        "repo": "pyk",
        "rev": "6cd4eeba8ebc19cfa89f49fb2927072c5d8ea706",
>>>>>>> d3cc2b72
        "type": "github"
      },
      "original": {
        "owner": "runtimeverification",
<<<<<<< HEAD
        "ref": "v0.1.143",
=======
        "ref": "v0.1.142",
>>>>>>> d3cc2b72
        "repo": "pyk",
        "type": "github"
      }
    },
    "rapidjson-src": {
      "flake": false,
      "locked": {
        "lastModified": 1472111945,
        "narHash": "sha256-SxUXSOQDZ0/3zlFI4R84J56/1fkw2jhge4mexNF6Pco=",
        "owner": "Tencent",
        "repo": "rapidjson",
        "rev": "f54b0e47a08782a6131cc3d60f94d038fa6e0a51",
        "type": "github"
      },
      "original": {
        "owner": "Tencent",
        "repo": "rapidjson",
        "rev": "f54b0e47a08782a6131cc3d60f94d038fa6e0a51",
        "type": "github"
      }
    },
    "root": {
      "inputs": {
        "blockchain-k-plugin": "blockchain-k-plugin",
        "ethereum-legacytests": "ethereum-legacytests",
        "ethereum-tests": "ethereum-tests",
        "flake-utils": [
          "k-framework",
          "flake-utils"
        ],
        "haskell-backend": [
          "k-framework",
          "haskell-backend"
        ],
        "k-framework": "k-framework",
        "nixpkgs": [
          "k-framework",
          "nixpkgs"
        ],
        "poetry2nix": [
          "pyk",
          "poetry2nix"
        ],
        "pyk": "pyk",
        "rv-utils": "rv-utils_2"
      }
    },
    "rv-utils": {
      "locked": {
        "lastModified": 1659349707,
        "narHash": "sha256-+RwJvYwRS4In+pl8R5Uz+R/yZ5yO5SAa7X6UR+eSC2U=",
        "owner": "runtimeverification",
        "repo": "rv-nix-tools",
        "rev": "7026604726c5247ceb6e7a1a7532302a58e7e2bf",
        "type": "github"
      },
      "original": {
        "owner": "runtimeverification",
        "repo": "rv-nix-tools",
        "type": "github"
      }
    },
    "rv-utils_2": {
      "locked": {
        "lastModified": 1659349707,
        "narHash": "sha256-+RwJvYwRS4In+pl8R5Uz+R/yZ5yO5SAa7X6UR+eSC2U=",
        "owner": "runtimeverification",
        "repo": "rv-nix-tools",
        "rev": "7026604726c5247ceb6e7a1a7532302a58e7e2bf",
        "type": "github"
      },
      "original": {
        "owner": "runtimeverification",
        "repo": "rv-nix-tools",
        "type": "github"
      }
    },
    "secp256k1": {
      "flake": false,
      "locked": {
        "lastModified": 1502408521,
        "narHash": "sha256-PyqNZGER9VypH35S/aU4EBeepieI3BGXrYsJ141os24=",
        "owner": "bitcoin-core",
        "repo": "secp256k1",
        "rev": "f532bdc9f77f7bbf7e93faabfbe9c483f0a9f75f",
        "type": "github"
      },
      "original": {
        "owner": "bitcoin-core",
        "repo": "secp256k1",
        "rev": "f532bdc9f77f7bbf7e93faabfbe9c483f0a9f75f",
        "type": "github"
      }
    },
    "stackage": {
      "flake": false,
      "locked": {
        "lastModified": 1674605441,
        "narHash": "sha256-GX5OHXYP6jRSlDq0KOpb4AXgeEU70zVTRQ/ogKg7vR4=",
        "owner": "input-output-hk",
        "repo": "stackage.nix",
        "rev": "17e090ed82bc8aedaf251a8becb7ba2455db816a",
        "type": "github"
      },
      "original": {
        "owner": "input-output-hk",
        "repo": "stackage.nix",
        "type": "github"
      }
    },
    "std": {
      "inputs": {
        "blank": "blank",
        "devshell": "devshell",
        "dmerge": "dmerge",
        "flake-utils": "flake-utils_4",
        "makes": [
          "k-framework",
          "haskell-backend",
          "haskell-nix",
          "tullia",
          "std",
          "blank"
        ],
        "mdbook-kroki-preprocessor": "mdbook-kroki-preprocessor",
        "microvm": [
          "k-framework",
          "haskell-backend",
          "haskell-nix",
          "tullia",
          "std",
          "blank"
        ],
        "n2c": "n2c",
        "nixago": "nixago",
        "nixpkgs": "nixpkgs_4",
        "yants": "yants"
      },
      "locked": {
        "lastModified": 1665513321,
        "narHash": "sha256-D6Pacw9yf/HMs84KYuCxHXnNDL7v43gtcka5URagFqE=",
        "owner": "divnix",
        "repo": "std",
        "rev": "94a90eedb9cfc115b12ae8f6622d9904788559e4",
        "type": "github"
      },
      "original": {
        "owner": "divnix",
        "repo": "std",
        "type": "github"
      }
    },
    "tullia": {
      "inputs": {
        "nix-nomad": "nix-nomad",
        "nix2container": "nix2container",
        "nixpkgs": [
          "k-framework",
          "haskell-backend",
          "haskell-nix",
          "nixpkgs"
        ],
        "std": "std"
      },
      "locked": {
        "lastModified": 1668711738,
        "narHash": "sha256-CBjky16o9pqsGE1bWu6nRlRajgSXMEk+yaFQLibqXcE=",
        "owner": "input-output-hk",
        "repo": "tullia",
        "rev": "ead1f515c251f0e060060ef0e2356a51d3dfe4b0",
        "type": "github"
      },
      "original": {
        "owner": "input-output-hk",
        "repo": "tullia",
        "type": "github"
      }
    },
    "utils": {
      "locked": {
        "lastModified": 1653893745,
        "narHash": "sha256-0jntwV3Z8//YwuOjzhV2sgJJPt+HY6KhU7VZUL0fKZQ=",
        "owner": "numtide",
        "repo": "flake-utils",
        "rev": "1ed9fb1935d260de5fe1c2f7ee0ebaae17ed2fa1",
        "type": "github"
      },
      "original": {
        "owner": "numtide",
        "repo": "flake-utils",
        "type": "github"
      }
    },
    "utils_2": {
      "locked": {
        "lastModified": 1620759905,
        "narHash": "sha256-WiyWawrgmyN0EdmiHyG2V+fqReiVi8bM9cRdMaKQOFg=",
        "owner": "numtide",
        "repo": "flake-utils",
        "rev": "b543720b25df6ffdfcf9227afafc5b8c1fabfae8",
        "type": "github"
      },
      "original": {
        "owner": "numtide",
        "repo": "flake-utils",
        "type": "github"
      }
    },
    "utils_3": {
      "locked": {
        "lastModified": 1667395993,
        "narHash": "sha256-nuEHfE/LcWyuSWnS8t12N1wc105Qtau+/OdUAjtQ0rA=",
        "owner": "numtide",
        "repo": "flake-utils",
        "rev": "5aed5285a952e0b949eb3ba02c12fa4fcfef535f",
        "type": "github"
      },
      "original": {
        "owner": "numtide",
        "repo": "flake-utils",
        "type": "github"
      }
    },
    "utils_4": {
      "locked": {
        "lastModified": 1620759905,
        "narHash": "sha256-WiyWawrgmyN0EdmiHyG2V+fqReiVi8bM9cRdMaKQOFg=",
        "owner": "numtide",
        "repo": "flake-utils",
        "rev": "b543720b25df6ffdfcf9227afafc5b8c1fabfae8",
        "type": "github"
      },
      "original": {
        "owner": "numtide",
        "repo": "flake-utils",
        "type": "github"
      }
    },
    "xbyak": {
      "flake": false,
      "locked": {
        "lastModified": 1518572786,
        "narHash": "sha256-jqDSNDcqK7010ig941hrJFkv1X7MbgXmhPOOE9wHmho=",
        "owner": "herumi",
        "repo": "xbyak",
        "rev": "f0a8f7faa27121f28186c2a7f4222a9fc66c283d",
        "type": "github"
      },
      "original": {
        "owner": "herumi",
        "repo": "xbyak",
        "rev": "f0a8f7faa27121f28186c2a7f4222a9fc66c283d",
        "type": "github"
      }
    },
    "yants": {
      "inputs": {
        "nixpkgs": [
          "k-framework",
          "haskell-backend",
          "haskell-nix",
          "tullia",
          "std",
          "nixpkgs"
        ]
      },
      "locked": {
        "lastModified": 1660507851,
        "narHash": "sha256-BKjq7JnVuUR/xDtcv6Vm9GYGKAblisXrAgybor9hT/s=",
        "owner": "divnix",
        "repo": "yants",
        "rev": "0b895ca02a8fa72bad50b454cb3e7d8a66407c96",
        "type": "github"
      },
      "original": {
        "owner": "divnix",
        "repo": "yants",
        "type": "github"
      }
    },
    "z3-src": {
      "flake": false,
      "locked": {
        "lastModified": 1647807944,
        "narHash": "sha256-hXlwaLsrMKm0rPAhRtynCjdhkeXIYzfNcjS04sHHfHY=",
        "owner": "Z3Prover",
        "repo": "z3",
        "rev": "f1806d32d6f21fd4df7a08719abbc1f6493d9dc5",
        "type": "github"
      },
      "original": {
        "owner": "Z3Prover",
        "ref": "z3-4.8.15",
        "repo": "z3",
        "type": "github"
      }
    }
  },
  "root": "root",
  "version": 7
}<|MERGE_RESOLUTION|>--- conflicted
+++ resolved
@@ -645,11 +645,11 @@
         "rv-utils": "rv-utils"
       },
       "locked": {
-        "lastModified": 1677015879,
-        "narHash": "sha256-LYj/hdSr3G6/yWMfEW1IgpvcwQVjsXcEJgLZ27pG7tA=",
+        "lastModified": 1676543226,
+        "narHash": "sha256-DVYKrfAwrdyF0uiyG1dl7iVd7v1UWGGzcb1lNM8Erv8=",
         "owner": "runtimeverification",
         "repo": "k",
-        "rev": "89720bc4cf257a4acfa79edd9955ea3458ba545b",
+        "rev": "b45441ceea3226464efcf0b0b73513ccb8cb679b",
         "type": "github"
       },
       "original": {
@@ -691,11 +691,11 @@
         "utils": "utils_3"
       },
       "locked": {
-        "lastModified": 1676905388,
-        "narHash": "sha256-mwC4PGqoe7FrUlcdDYaBYq2zESMhqN7Is9lPC8kI3Is=",
+        "lastModified": 1676503502,
+        "narHash": "sha256-UduhYYS95KNhzQ9yuhbA2v5a7iS8PJ1wA+kABn4sSvg=",
         "owner": "runtimeverification",
         "repo": "llvm-backend",
-        "rev": "98774715e592a02d70029985cfdab9b4f5214d61",
+        "rev": "727afa795d138d5c9c990ab7b32103d5589356ae",
         "type": "github"
       },
       "original": {
@@ -1235,28 +1235,16 @@
         "poetry2nix": "poetry2nix"
       },
       "locked": {
-<<<<<<< HEAD
-        "lastModified": 1677018410,
-        "narHash": "sha256-WG6+q7CndqtJilTtYNxfa74bglSCrFxfDNVobPPNjkI=",
-        "owner": "runtimeverification",
-        "repo": "pyk",
-        "rev": "bf4a726812957742a37806896a00029f5b6d0320",
-=======
         "lastModified": 1676999954,
         "narHash": "sha256-FQOJCv2GTfx9sD1ghuR8Ap7uuKg4KqQoHlbqnkLbqXM=",
         "owner": "runtimeverification",
         "repo": "pyk",
         "rev": "6cd4eeba8ebc19cfa89f49fb2927072c5d8ea706",
->>>>>>> d3cc2b72
         "type": "github"
       },
       "original": {
         "owner": "runtimeverification",
-<<<<<<< HEAD
-        "ref": "v0.1.143",
-=======
         "ref": "v0.1.142",
->>>>>>> d3cc2b72
         "repo": "pyk",
         "type": "github"
       }
