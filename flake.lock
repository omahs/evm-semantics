--- conflicted
+++ resolved
@@ -307,19 +307,11 @@
         "z3-src": "z3-src"
       },
       "locked": {
-<<<<<<< HEAD
-        "lastModified": 1667484430,
-        "narHash": "sha256-/dXqEOIzr3MrstRbVEhwoiqbA1Gvpl5HzfsJqyGdIy8=",
-        "owner": "runtimeverification",
-        "repo": "haskell-backend",
-        "rev": "f135dc919cf94744c56924c6a68fc460ecae3f61",
-=======
         "lastModified": 1668465945,
         "narHash": "sha256-rFmGqDhiseLMa5HQF7ejoPqGWS4kX4ny5EYC5YsuWnA=",
         "owner": "runtimeverification",
         "repo": "haskell-backend",
         "rev": "78738f36f7e56a637b2217808a188313c3ffc3a2",
->>>>>>> 437dc6e8
         "type": "github"
       },
       "original": {
@@ -437,19 +429,11 @@
         "rv-utils": "rv-utils"
       },
       "locked": {
-<<<<<<< HEAD
-        "lastModified": 1668115681,
-        "narHash": "sha256-WDGNAvzbjxcrGO3JiNOpBjQ93G7TfZ/Nk7U/YI0GCeo=",
-        "owner": "runtimeverification",
-        "repo": "k",
-        "rev": "b0c703a9599ec3a88cf786bdb51b56e3f50cb723",
-=======
         "lastModified": 1668519165,
         "narHash": "sha256-QCTABr/3kXdqcsowGhxWYD2Myt9b2BTjiI3c8WhpUhU=",
         "owner": "runtimeverification",
         "repo": "k",
         "rev": "985734be0a16f24cb7699127d758be3e4e4c4079",
->>>>>>> 437dc6e8
         "type": "github"
       },
       "original": {
@@ -732,19 +716,11 @@
     },
     "nixpkgs_4": {
       "locked": {
-<<<<<<< HEAD
-        "lastModified": 1668016843,
-        "narHash": "sha256-ioBuF+IAhmJO7s4ewEij1LkMxJvCCNCKXxMto/DU02I=",
-        "owner": "NixOS",
-        "repo": "nixpkgs",
-        "rev": "fa842715565307b7e05cdb187b08c05f16ed08f1",
-=======
         "lastModified": 1668343973,
         "narHash": "sha256-ZGiIS9TiGt19KJt9FwYd4hUHnyN3+6A2uqtuUBXtLWo=",
         "owner": "NixOS",
         "repo": "nixpkgs",
         "rev": "664b342ce0bba16adbf64f039341ed98390efda8",
->>>>>>> 437dc6e8
         "type": "github"
       },
       "original": {
