--- conflicted
+++ resolved
@@ -13,11 +13,7 @@
 [tool.poetry.dependencies]
 python = "^3.10"
 pathos = "*"
-<<<<<<< HEAD
-pyk = { git = "https://github.com/runtimeverification/pyk.git", tag="v0.1.143" }
-=======
 pyk = { git = "https://github.com/runtimeverification/pyk.git", tag="v0.1.142" }
->>>>>>> d3cc2b72
 
 [tool.poetry.group.dev.dependencies]
 autoflake = "*"
