[build-system]
requires = ["poetry-core"]
build-backend = "poetry.core.masonry.api"

[tool.poetry]
name = "kevm-pyk"
<<<<<<< HEAD
version = "1.0.302"
=======
version = "1.0.304"
>>>>>>> 85d786ec
description = ""
authors = [
    "Runtime Verification, Inc. <contact@runtimeverification.com>",
]
packages = [
    { include = "kevm_pyk", from = "src/" },
    { include = "kontrolx", from = "src/" },
]

[tool.poetry.dependencies]
python = "^3.10"
pathos = "*"
pyk = { git = "https://github.com/runtimeverification/pyk.git", tag="v0.1.447" }
tomlkit = "^0.11.6"
xdg-base-dirs = "^6.0.0"

[tool.poetry.group.dev.dependencies]
autoflake = "*"
black = "*"
flake8 = "*"
flake8-bugbear = "*"
flake8-comprehensions = "*"
flake8-quotes = "*"
flake8-type-checking = "*"
isort = "*"
mypy = "*"
pep8-naming = "*"
pytest = "*"
pytest-timeout = "*"
pytest-cov = "*"
pytest-mock = "*"
pytest-xdist = "*"
pyupgrade = "*"

[tool.poetry.scripts]
kevm = "kevm_pyk.__main__:main"
kevm-pyk = "kevm_pyk.__main__:main"
kevm-dist = "kevm_pyk.dist:main"
gst-to-kore = "kevm_pyk.gst_to_kore:main"
kontrolx = "kontrolx.__main__:main"

[tool.isort]
profile = "black"
line_length = 120

[tool.autoflake]
recursive = true
expand-star-imports = true
remove-all-unused-imports = true
ignore-init-module-imports = true
remove-duplicate-keys = true
remove-unused-variables = true
exclude = [ "src/kevm_pyk/kproj" ]

[tool.black]
line-length = 120
skip-string-normalization = true
exclude = "src/kevm_pyk/kproj"

[tool.mypy]
disallow_untyped_defs = true<|MERGE_RESOLUTION|>--- conflicted
+++ resolved
@@ -4,11 +4,7 @@
 
 [tool.poetry]
 name = "kevm-pyk"
-<<<<<<< HEAD
-version = "1.0.302"
-=======
 version = "1.0.304"
->>>>>>> 85d786ec
 description = ""
 authors = [
     "Runtime Verification, Inc. <contact@runtimeverification.com>",
