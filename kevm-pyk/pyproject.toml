--- conflicted
+++ resolved
@@ -4,11 +4,7 @@
 
 [tool.poetry]
 name = "kevm-pyk"
-<<<<<<< HEAD
-version = "1.0.243"
-=======
 version = "1.0.242"
->>>>>>> f68af5be
 description = ""
 authors = [
     "Runtime Verification, Inc. <contact@runtimeverification.com>",
