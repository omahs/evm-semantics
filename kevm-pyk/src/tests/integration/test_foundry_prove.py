from __future__ import annotations

from distutils.dir_util import copy_tree
from typing import TYPE_CHECKING

import pytest
from filelock import FileLock
from pyk.proof import APRProof
from pyk.utils import run_process, single

from kontrol.foundry import (
    Foundry,
    foundry_kompile,
    foundry_merge_nodes,
    foundry_prove,
    foundry_remove_node,
    foundry_show,
    foundry_step_node,
)

from .utils import TEST_DATA_DIR

if TYPE_CHECKING:
    from pathlib import Path
    from typing import Final

    from pytest import TempPathFactory


FORGE_STD_REF: Final = '27e14b7'


@pytest.fixture(scope='session')
def foundry_root(tmp_path_factory: TempPathFactory, worker_id: str, use_booster: bool) -> Path:
    if worker_id == 'master':
        root_tmp_dir = tmp_path_factory.getbasetemp()
    else:
        root_tmp_dir = tmp_path_factory.getbasetemp().parent

    foundry_root = root_tmp_dir / 'foundry'
    with FileLock(str(foundry_root) + '.lock'):
        if not foundry_root.is_dir():
            copy_tree(str(TEST_DATA_DIR / 'foundry'), str(foundry_root))

            run_process(['forge', 'install', '--no-git', f'foundry-rs/forge-std@{FORGE_STD_REF}'], cwd=foundry_root)
            run_process(['forge', 'build'], cwd=foundry_root)

            foundry_kompile(
                foundry_root=foundry_root,
                includes=(),
                requires=[str(TEST_DATA_DIR / 'lemmas.k')],
                imports=['LoopsTest:SUM-TO-N-INVARIANT'],
            )

    session_foundry_root = tmp_path_factory.mktemp('foundry')
    copy_tree(str(foundry_root), str(session_foundry_root))
    return session_foundry_root


def test_foundry_kompile(foundry_root: Path, update_expected_output: bool, use_booster: bool) -> None:
    if use_booster:
        return
    # Then
    assert_or_update_k_output(
        foundry_root / 'out/kompiled/foundry.k',
        TEST_DATA_DIR / 'foundry.k.expected',
        update=update_expected_output,
    )
    assert_or_update_k_output(
        foundry_root / 'out/kompiled/contracts.k',
        TEST_DATA_DIR / 'contracts.k.expected',
        update=update_expected_output,
    )


def assert_or_update_k_output(k_file: Path, expected_file: Path, *, update: bool) -> None:
    assert k_file.is_file()
    assert expected_file.is_file()

    k_text = k_file.read_text()
    filtered_lines = (line for line in k_text.splitlines() if not line.startswith('    rule  ( #binRuntime ('))

    actual_text = '\n'.join(filtered_lines) + '\n'
    expected_text = expected_file.read_text()

    if update:
        expected_file.write_text(actual_text)
    else:
        assert actual_text == expected_text


ALL_PROVE_TESTS: Final = tuple((TEST_DATA_DIR / 'foundry-prove-all').read_text().splitlines())
SKIPPED_PROVE_TESTS: Final = set((TEST_DATA_DIR / 'foundry-prove-skip').read_text().splitlines())

SHOW_TESTS = set((TEST_DATA_DIR / 'foundry-show').read_text().splitlines())


@pytest.mark.parametrize('test_id', ALL_PROVE_TESTS)
def test_foundry_prove(test_id: str, foundry_root: Path, update_expected_output: bool, use_booster: bool) -> None:
    if test_id in SKIPPED_PROVE_TESTS or (update_expected_output and not test_id in SHOW_TESTS):
        pytest.skip()

    # When
    prove_res = foundry_prove(
        foundry_root,
        tests=[(test_id, None)],
        simplify_init=False,
        smt_timeout=300,
        smt_retry_limit=10,
        use_booster=use_booster,
        counterexample_info=True,
    )

    # Then
    assert_pass(test_id, prove_res)

    if test_id not in SHOW_TESTS or use_booster:
        return

    # And when
    show_res = foundry_show(
        foundry_root,
        test=test_id,
        to_module=True,
        sort_collections=True,
        omit_unstable_output=True,
        pending=True,
        failing=True,
        failure_info=True,
        counterexample_info=True,
        smt_timeout=300,
        smt_retry_limit=10,
    )

    # Then
    assert_or_update_show_output(show_res, TEST_DATA_DIR / f'show/{test_id}.expected', update=update_expected_output)


FAIL_TESTS: Final = tuple((TEST_DATA_DIR / 'foundry-fail').read_text().splitlines())


@pytest.mark.parametrize('test_id', FAIL_TESTS)
def test_foundry_fail(test_id: str, foundry_root: Path, update_expected_output: bool, use_booster: bool) -> None:
    # When
    prove_res = foundry_prove(
        foundry_root,
        tests=[(test_id, None)],
        simplify_init=False,
        smt_timeout=300,
        smt_retry_limit=10,
        use_booster=use_booster,
        counterexample_info=True,
    )

    # Then
    assert_fail(test_id, prove_res)

    if test_id not in SHOW_TESTS or use_booster:
        return

    # And when
    show_res = foundry_show(
        foundry_root,
        test=test_id,
        to_module=True,
        sort_collections=True,
        omit_unstable_output=True,
        pending=True,
        failing=True,
        failure_info=True,
        counterexample_info=True,
        smt_timeout=300,
        smt_retry_limit=10,
    )

    # Then
    assert_or_update_show_output(show_res, TEST_DATA_DIR / f'show/{test_id}.expected', update=update_expected_output)


ALL_BMC_TESTS: Final = tuple((TEST_DATA_DIR / 'foundry-bmc-all').read_text().splitlines())
SKIPPED_BMC_TESTS: Final = set((TEST_DATA_DIR / 'foundry-bmc-skip').read_text().splitlines())


@pytest.mark.parametrize('test_id', ALL_BMC_TESTS)
def test_foundry_bmc(test_id: str, foundry_root: Path, use_booster: bool) -> None:
    if test_id in SKIPPED_BMC_TESTS:
        pytest.skip()

    # When
    prove_res = foundry_prove(
        foundry_root,
        tests=[(test_id, None)],
        bmc_depth=3,
        simplify_init=False,
        smt_timeout=300,
        smt_retry_limit=10,
        use_booster=use_booster,
    )

    # Then
    assert_pass(test_id, prove_res)


def test_foundry_merge_nodes(foundry_root: Path, use_booster: bool) -> None:
    test = 'AssertTest.test_branch_merge(uint256)'

    foundry_prove(
        foundry_root,
        tests=[(test, None)],
        smt_timeout=300,
        smt_retry_limit=10,
        max_iterations=4,
        use_booster=use_booster,
    )
<<<<<<< HEAD
    check_pending(foundry_root, test_id, [11, 12])

    foundry_step_node(foundry_root, test_id, node=11, depth=49)
    foundry_step_node(foundry_root, test_id, node=12, depth=50)

    check_pending(foundry_root, test_id, [13, 14])

    foundry_merge_nodes(foundry_root=foundry_root, test=test_id, node_ids=[13, 14], include_disjunct=True)

    check_pending(foundry_root, test_id, [15])
=======
    check_pending(foundry_root, test, [6, 7])

    foundry_step_node(foundry_root, test, node=6, depth=49, smt_timeout=300, smt_retry_limit=10)
    foundry_step_node(foundry_root, test, node=7, depth=50, smt_timeout=300, smt_retry_limit=10)

    check_pending(foundry_root, test, [8, 9])

    foundry_merge_nodes(foundry_root=foundry_root, test=test, node_ids=[8, 9], include_disjunct=True)

    check_pending(foundry_root, test, [10])
>>>>>>> d5d9efc3

    prove_res = foundry_prove(
        foundry_root,
        tests=[(test, None)],
        smt_timeout=300,
        smt_retry_limit=10,
        use_booster=use_booster,
    )
    assert_pass(test, prove_res)


def check_pending(foundry_root: Path, test: str, pending: list[int]) -> None:
    foundry = Foundry(foundry_root)
    proofs = foundry.proofs_with_test(test)
    apr_proofs: list[APRProof] = [proof for proof in proofs if type(proof) is APRProof]
    proof = single(apr_proofs)
    assert [node.id for node in proof.pending] == pending


def test_foundry_auto_abstraction(foundry_root: Path, update_expected_output: bool) -> None:
    test_id = 'GasTest.testInfiniteGas()'
    foundry_prove(
        foundry_root,
        tests=[(test_id, None)],
        smt_timeout=300,
        smt_retry_limit=10,
        auto_abstract_gas=True,
    )

    show_res = foundry_show(
        foundry_root,
        test=test_id,
        to_module=True,
        minimize=False,
        sort_collections=True,
        omit_unstable_output=True,
        pending=True,
        failing=True,
        failure_info=True,
        smt_timeout=300,
        smt_retry_limit=10,
    )

    assert_or_update_show_output(show_res, TEST_DATA_DIR / 'gas-abstraction.expected', update=update_expected_output)


def test_foundry_remove_node(foundry_root: Path, update_expected_output: bool) -> None:
    test = 'AssertTest.test_assert_true()'

    foundry = Foundry(foundry_root)

    prove_res = foundry_prove(
        foundry_root,
        tests=[(test, None)],
        smt_timeout=300,
        smt_retry_limit=10,
    )
    assert_pass(test, prove_res)

    foundry_remove_node(
        foundry_root=foundry_root,
        test=test,
        node=4,
    )

    proof = single(foundry.proofs_with_test(test))
    assert type(proof) is APRProof
    assert proof.pending

    prove_res = foundry_prove(
        foundry_root,
        tests=[(test, None)],
        smt_timeout=300,
        smt_retry_limit=10,
    )
    assert_pass(test, prove_res)


def assert_pass(test: str, prove_res: dict[tuple[str, str | None], tuple[bool, list[str] | None]]) -> None:
    id = id_for_test(test, prove_res)
    passed, log = prove_res[(test, id)]
    if not passed:
        assert log
        pytest.fail('\n'.join(log))


def assert_fail(test: str, prove_res: dict[tuple[str, str | None], tuple[bool, list[str] | None]]) -> None:
    id = id_for_test(test, prove_res)
    passed, log = prove_res[test, id]
    assert not passed
    assert log


def id_for_test(test: str, prove_res: dict[tuple[str, str | None], tuple[bool, list[str] | None]]) -> str:
    return single(_id for _test, _id in prove_res.keys() if _test == test and _id is not None)


def assert_or_update_show_output(show_res: str, expected_file: Path, *, update: bool) -> None:
    assert expected_file.is_file()

    filtered_lines = (
        line
        for line in show_res.splitlines()
        if not line.startswith(
            (
                '    src: ',
                '│   src: ',
                '┃  │   src: ',
                '   │   src: ',
                'module',
            )
        )
    )
    actual_text = '\n'.join(filtered_lines) + '\n'
    expected_text = expected_file.read_text()

    if update:
        expected_file.write_text(actual_text)
    else:
        assert actual_text == expected_text


def test_foundry_resume_proof(foundry_root: Path, update_expected_output: bool) -> None:
    foundry = Foundry(foundry_root)
    test = 'AssumeTest.test_assume_false(uint256,uint256)'

    prove_res = foundry_prove(
        foundry_root,
        tests=[(test, None)],
        smt_timeout=300,
        smt_retry_limit=10,
        auto_abstract_gas=True,
        max_iterations=4,
        reinit=True,
    )
    id = id_for_test(test, prove_res)

    proof = foundry.get_apr_proof(f'{test}:{id}')
    assert proof.pending

    prove_res = foundry_prove(
        foundry_root,
        tests=[(test, id)],
        smt_timeout=300,
        smt_retry_limit=10,
        auto_abstract_gas=True,
        max_iterations=6,
        reinit=False,
    )
<<<<<<< HEAD
    assert_fail(test_id, prove_res)


ALL_INIT_CODE_TESTS: Final = ('InitCodeTest.test_init()', 'InitCodeTest.testFail_init()')


@pytest.mark.parametrize('test_id', ALL_INIT_CODE_TESTS)
def test_foundry_init_code(test_id: str, foundry_root: Path, use_booster: bool) -> None:
    # When
    prove_res = foundry_prove(
        foundry_root,
        tests=[test_id],
        simplify_init=False,
        smt_timeout=300,
        smt_retry_limit=10,
        use_booster=use_booster,
        run_constructor=True,
    )

    # Then
    assert_pass(test_id, prove_res)
=======
    assert_fail(test, prove_res)
>>>>>>> d5d9efc3
<|MERGE_RESOLUTION|>--- conflicted
+++ resolved
@@ -212,29 +212,16 @@
         max_iterations=4,
         use_booster=use_booster,
     )
-<<<<<<< HEAD
-    check_pending(foundry_root, test_id, [11, 12])
-
-    foundry_step_node(foundry_root, test_id, node=11, depth=49)
-    foundry_step_node(foundry_root, test_id, node=12, depth=50)
-
-    check_pending(foundry_root, test_id, [13, 14])
-
-    foundry_merge_nodes(foundry_root=foundry_root, test=test_id, node_ids=[13, 14], include_disjunct=True)
-
-    check_pending(foundry_root, test_id, [15])
-=======
-    check_pending(foundry_root, test, [6, 7])
-
-    foundry_step_node(foundry_root, test, node=6, depth=49, smt_timeout=300, smt_retry_limit=10)
-    foundry_step_node(foundry_root, test, node=7, depth=50, smt_timeout=300, smt_retry_limit=10)
-
-    check_pending(foundry_root, test, [8, 9])
-
-    foundry_merge_nodes(foundry_root=foundry_root, test=test, node_ids=[8, 9], include_disjunct=True)
-
-    check_pending(foundry_root, test, [10])
->>>>>>> d5d9efc3
+    check_pending(foundry_root, test, [11, 12])
+
+    foundry_step_node(foundry_root, test, node=11, depth=49, smt_timeout=300, smt_retry_limit=10)
+    foundry_step_node(foundry_root, test, node=12, depth=50, smt_timeout=300, smt_retry_limit=10)
+
+    check_pending(foundry_root, test, [13, 14])
+
+    foundry_merge_nodes(foundry_root=foundry_root, test=test, node_ids=[13, 14], include_disjunct=True)
+
+    check_pending(foundry_root, test, [15])
 
     prove_res = foundry_prove(
         foundry_root,
@@ -384,19 +371,18 @@
         max_iterations=6,
         reinit=False,
     )
-<<<<<<< HEAD
-    assert_fail(test_id, prove_res)
+    assert_fail(test, prove_res)
 
 
 ALL_INIT_CODE_TESTS: Final = ('InitCodeTest.test_init()', 'InitCodeTest.testFail_init()')
 
 
-@pytest.mark.parametrize('test_id', ALL_INIT_CODE_TESTS)
-def test_foundry_init_code(test_id: str, foundry_root: Path, use_booster: bool) -> None:
+@pytest.mark.parametrize('test', ALL_INIT_CODE_TESTS)
+def test_foundry_init_code(test: str, foundry_root: Path, use_booster: bool) -> None:
     # When
     prove_res = foundry_prove(
         foundry_root,
-        tests=[test_id],
+        tests=[(test, None)],
         simplify_init=False,
         smt_timeout=300,
         smt_retry_limit=10,
@@ -405,7 +391,4 @@
     )
 
     # Then
-    assert_pass(test_id, prove_res)
-=======
-    assert_fail(test, prove_res)
->>>>>>> d5d9efc3
+    assert_pass(test, prove_res)