--- conflicted
+++ resolved
@@ -332,11 +332,7 @@
     assert_pass(test, prove_res)
 
 
-<<<<<<< HEAD
-def assert_pass(test: str, prove_res: dict[tuple[str, str], tuple[bool, list[str] | None]]) -> None:
-=======
 def assert_pass(test: str, prove_res: dict[tuple[str, int], tuple[bool, list[str] | None]]) -> None:
->>>>>>> 65ba2987
     id = id_for_test(test, prove_res)
     passed, log = prove_res[(test, id)]
     if not passed:
@@ -344,22 +340,14 @@
         pytest.fail('\n'.join(log))
 
 
-<<<<<<< HEAD
-def assert_fail(test: str, prove_res: dict[tuple[str, str], tuple[bool, list[str] | None]]) -> None:
-=======
 def assert_fail(test: str, prove_res: dict[tuple[str, int], tuple[bool, list[str] | None]]) -> None:
->>>>>>> 65ba2987
     id = id_for_test(test, prove_res)
     passed, log = prove_res[test, id]
     assert not passed
     assert log
 
 
-<<<<<<< HEAD
-def id_for_test(test: str, prove_res: dict[tuple[str, str], tuple[bool, list[str] | None]]) -> str:
-=======
 def id_for_test(test: str, prove_res: dict[tuple[str, int], tuple[bool, list[str] | None]]) -> int:
->>>>>>> 65ba2987
     return single(_id for _test, _id in prove_res.keys() if _test == test and _id is not None)
 
 
