from __future__ import annotations

from shutil import copytree, ignore_patterns
from typing import TYPE_CHECKING

import pytest
from filelock import FileLock
from pyk.utils import run_process

from kevm_pyk import config
from kontrol.foundry import foundry_kompile, foundry_prove, foundry_show

from .utils import TEST_DATA_DIR

if TYPE_CHECKING:
    from pathlib import Path
    from typing import Final

    from pytest import TempPathFactory


FORGE_STD_REF: Final = '75f1746'


<<<<<<< HEAD
@pytest.fixture(scope='module')  # TODO should reduce scope
def foundry_root(tmp_path_factory: TempPathFactory, use_booster: bool) -> Path:
    foundry_root = tmp_path_factory.mktemp('foundry')
    copytree(
        str(TEST_DATA_DIR / 'foundry'), str(foundry_root), ignore=ignore_patterns('lib'), dirs_exist_ok=True
    )  # lets us pin explicitely the forge-std version

    run_process(['forge', 'install', '--no-git', f'foundry-rs/forge-std@{FORGE_STD_REF}'], cwd=foundry_root)
    run_process(['forge', 'build'], cwd=foundry_root)

    foundry_kompile(
        definition_dir=config.FOUNDRY_DIR,
        foundry_root=foundry_root,
        includes=(),
        requires=[str(TEST_DATA_DIR / 'lemmas.k')],
        imports=['LoopsTest:SUM-TO-N-INVARIANT'],
        llvm_library=use_booster,
    )
=======
@pytest.fixture(scope='session')
def foundry_root(tmp_path_factory: TempPathFactory, worker_id: str, use_booster: bool) -> Path:
    if worker_id == 'master':
        root_tmp_dir = tmp_path_factory.getbasetemp()
    else:
        root_tmp_dir = tmp_path_factory.getbasetemp().parent

    foundry_root = root_tmp_dir / 'foundry'
    with FileLock(str(foundry_root) + '.lock'):
        if not foundry_root.is_dir():
            copy_tree(str(TEST_DATA_DIR / 'foundry'), str(foundry_root))

            run_process(['forge', 'install', '--no-git', f'foundry-rs/forge-std@{FORGE_STD_REF}'], cwd=foundry_root)
            run_process(['forge', 'build'], cwd=foundry_root)

            foundry_kompile(
                definition_dir=config.FOUNDRY_DIR,
                foundry_root=foundry_root,
                includes=(),
                requires=[str(TEST_DATA_DIR / 'lemmas.k')],
                imports=['LoopsTest:SUM-TO-N-INVARIANT'],
                llvm_library=use_booster,
            )
>>>>>>> a8353364

    session_foundry_root = tmp_path_factory.mktemp('foundry')
    copy_tree(str(foundry_root), str(session_foundry_root))
    return session_foundry_root


def test_foundry_kompile(foundry_root: Path, update_expected_output: bool, use_booster: bool) -> None:
    if use_booster:
        return
    # Then
    assert_or_update_k_output(
        foundry_root / 'out/kompiled/foundry.k',
        TEST_DATA_DIR / 'foundry.k.expected',
        update=update_expected_output,
    )
    assert_or_update_k_output(
        foundry_root / 'out/kompiled/contracts.k',
        TEST_DATA_DIR / 'contracts.k.expected',
        update=update_expected_output,
    )


def assert_or_update_k_output(k_file: Path, expected_file: Path, *, update: bool) -> None:
    assert k_file.is_file()
    assert expected_file.is_file()

    k_text = k_file.read_text()
    filtered_lines = (line for line in k_text.splitlines() if not line.startswith('    rule  ( #binRuntime ('))

    actual_text = '\n'.join(filtered_lines) + '\n'
    expected_text = expected_file.read_text()

    if update:
        expected_file.write_text(actual_text)
    else:
        assert actual_text == expected_text


ALL_PROVE_TESTS: Final = tuple((TEST_DATA_DIR / 'foundry-prove-all').read_text().splitlines())
SKIPPED_PROVE_TESTS: Final = set((TEST_DATA_DIR / 'foundry-prove-skip').read_text().splitlines())

SHOW_TESTS = set((TEST_DATA_DIR / 'foundry-show').read_text().splitlines())


@pytest.mark.parametrize('test_id', ALL_PROVE_TESTS)
def test_foundry_prove(test_id: str, foundry_root: Path, update_expected_output: bool, use_booster: bool) -> None:
    if test_id in SKIPPED_PROVE_TESTS:
        pytest.skip()

    # When
    prove_res = foundry_prove(
        foundry_root,
        tests=[test_id],
        simplify_init=False,
        smt_timeout=125,
        smt_retry_limit=4,
        use_booster=use_booster,
        counterexample_info=True,
    )

    # Then
    assert_pass(test_id, prove_res)

    if test_id not in SHOW_TESTS or use_booster:
        return

    # And when
    show_res = foundry_show(
        foundry_root,
        test=test_id,
        to_module=True,
        sort_collections=True,
        omit_unstable_output=True,
        pending=True,
        failing=True,
        failure_info=True,
        counterexample_info=True,
    )

    # Then
    assert_or_update_show_output(show_res, TEST_DATA_DIR / f'show/{test_id}.expected', update=update_expected_output)


FAIL_TESTS: Final = tuple((TEST_DATA_DIR / 'foundry-fail').read_text().splitlines())


@pytest.mark.parametrize('test_id', FAIL_TESTS)
def test_foundry_fail(test_id: str, foundry_root: Path, update_expected_output: bool, use_booster: bool) -> None:
    # When
    prove_res = foundry_prove(
        foundry_root,
        tests=[test_id],
        simplify_init=False,
        smt_timeout=300,
        smt_retry_limit=8,
        use_booster=use_booster,
        counterexample_info=True,
    )

    # Then
    assert_fail(test_id, prove_res)

    if test_id not in SHOW_TESTS or use_booster:
        return

    # And when
    show_res = foundry_show(
        foundry_root,
        test=test_id,
        to_module=True,
        sort_collections=True,
        omit_unstable_output=True,
        pending=True,
        failing=True,
        failure_info=True,
        counterexample_info=True,
    )

    # Then
    assert_or_update_show_output(show_res, TEST_DATA_DIR / f'show/{test_id}.expected', update=update_expected_output)


ALL_BMC_TESTS: Final = tuple((TEST_DATA_DIR / 'foundry-bmc-all').read_text().splitlines())
SKIPPED_BMC_TESTS: Final = set((TEST_DATA_DIR / 'foundry-bmc-skip').read_text().splitlines())


@pytest.mark.parametrize('test_id', ALL_BMC_TESTS)
def test_foundry_bmc(test_id: str, foundry_root: Path, use_booster: bool) -> None:
    if test_id in SKIPPED_BMC_TESTS:
        pytest.skip()

    # When
    prove_res = foundry_prove(
        foundry_root,
        tests=[test_id],
        bmc_depth=3,
        simplify_init=False,
        smt_timeout=125,
        smt_retry_limit=4,
        use_booster=use_booster,
        counterexample_info=True,
    )

    # Then
    assert_pass(test_id, prove_res)


def test_foundry_auto_abstraction(foundry_root: Path, update_expected_output: bool) -> None:
    test_id = 'GasTest.testInfiniteGas()'
    foundry_prove(
        foundry_root,
        tests=[test_id],
        smt_timeout=125,
        smt_retry_limit=4,
        auto_abstract_gas=True,
    )

    show_res = foundry_show(
        foundry_root,
        test=test_id,
        to_module=True,
        minimize=False,
        sort_collections=True,
        omit_unstable_output=True,
        pending=True,
        failing=True,
        failure_info=True,
    )

    assert_or_update_show_output(show_res, TEST_DATA_DIR / 'gas-abstraction.expected', update=update_expected_output)


def assert_pass(test_id: str, prove_res: dict[str, tuple[bool, list[str] | None]]) -> None:
    assert test_id in prove_res
    passed, log = prove_res[test_id]
    if not passed:
        assert log
        pytest.fail('\n'.join(log))


def assert_fail(test_id: str, prove_res: dict[str, tuple[bool, list[str] | None]]) -> None:
    assert test_id in prove_res
    passed, log = prove_res[test_id]
    assert not passed
    assert log


def assert_or_update_show_output(show_res: str, expected_file: Path, *, update: bool) -> None:
    assert expected_file.is_file()

    filtered_lines = (
        line
        for line in show_res.splitlines()
        if not line.startswith(
            (
                '    src: ',
                '│   src: ',
                '┃  │   src: ',
                '   │   src: ',
                'module',
            )
        )
    )
    actual_text = '\n'.join(filtered_lines) + '\n'
    expected_text = expected_file.read_text()

    if update:
        expected_file.write_text(actual_text)
    else:
        assert actual_text == expected_text


def test_foundry_resume_proof(foundry_root: Path, update_expected_output: bool) -> None:
    test_id = 'AssumeTest.test_assume_false(uint256,uint256)'
    prove_res = foundry_prove(
        foundry_root,
        tests=[test_id],
        smt_timeout=125,
        smt_retry_limit=4,
        auto_abstract_gas=True,
        max_iterations=4,
        reinit=True,
    )
    assert_pass(test_id, prove_res)
    prove_res = foundry_prove(
        foundry_root,
        tests=[test_id],
        smt_timeout=125,
        smt_retry_limit=4,
        auto_abstract_gas=True,
        max_iterations=6,
        reinit=False,
    )
    assert_fail(test_id, prove_res)<|MERGE_RESOLUTION|>--- conflicted
+++ resolved
@@ -1,6 +1,6 @@
 from __future__ import annotations
 
-from shutil import copytree, ignore_patterns
+from distutils.dir_util import copy_tree
 from typing import TYPE_CHECKING
 
 import pytest
@@ -22,26 +22,6 @@
 FORGE_STD_REF: Final = '75f1746'
 
 
-<<<<<<< HEAD
-@pytest.fixture(scope='module')  # TODO should reduce scope
-def foundry_root(tmp_path_factory: TempPathFactory, use_booster: bool) -> Path:
-    foundry_root = tmp_path_factory.mktemp('foundry')
-    copytree(
-        str(TEST_DATA_DIR / 'foundry'), str(foundry_root), ignore=ignore_patterns('lib'), dirs_exist_ok=True
-    )  # lets us pin explicitely the forge-std version
-
-    run_process(['forge', 'install', '--no-git', f'foundry-rs/forge-std@{FORGE_STD_REF}'], cwd=foundry_root)
-    run_process(['forge', 'build'], cwd=foundry_root)
-
-    foundry_kompile(
-        definition_dir=config.FOUNDRY_DIR,
-        foundry_root=foundry_root,
-        includes=(),
-        requires=[str(TEST_DATA_DIR / 'lemmas.k')],
-        imports=['LoopsTest:SUM-TO-N-INVARIANT'],
-        llvm_library=use_booster,
-    )
-=======
 @pytest.fixture(scope='session')
 def foundry_root(tmp_path_factory: TempPathFactory, worker_id: str, use_booster: bool) -> Path:
     if worker_id == 'master':
@@ -65,7 +45,6 @@
                 imports=['LoopsTest:SUM-TO-N-INVARIANT'],
                 llvm_library=use_booster,
             )
->>>>>>> a8353364
 
     session_foundry_root = tmp_path_factory.mktemp('foundry')
     copy_tree(str(foundry_root), str(session_foundry_root))
