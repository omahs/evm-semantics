--- conflicted
+++ resolved
@@ -6,8 +6,4 @@
     from typing import Final
 
 
-<<<<<<< HEAD
-VERSION: Final = '1.0.491'
-=======
-VERSION: Final = '1.0.492'
->>>>>>> d47d4a4a
+VERSION: Final = '1.0.492'