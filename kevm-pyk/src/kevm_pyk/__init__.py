from __future__ import annotations

from typing import TYPE_CHECKING

if TYPE_CHECKING:
    from typing import Final


<<<<<<< HEAD
VERSION: Final = '1.0.294'
=======
VERSION: Final = '1.0.296'
>>>>>>> 051c16ca
<|MERGE_RESOLUTION|>--- conflicted
+++ resolved
@@ -6,8 +6,4 @@
     from typing import Final
 
 
-<<<<<<< HEAD
-VERSION: Final = '1.0.294'
-=======
-VERSION: Final = '1.0.296'
->>>>>>> 051c16ca
+VERSION: Final = '1.0.296'