from __future__ import annotations

from typing import TYPE_CHECKING

if TYPE_CHECKING:
    from typing import Final


<<<<<<< HEAD
VERSION: Final = '1.0.424'
=======
VERSION: Final = '1.0.427'
>>>>>>> 47876048
<|MERGE_RESOLUTION|>--- conflicted
+++ resolved
@@ -6,8 +6,4 @@
     from typing import Final
 
 
-<<<<<<< HEAD
-VERSION: Final = '1.0.424'
-=======
-VERSION: Final = '1.0.427'
->>>>>>> 47876048
+VERSION: Final = '1.0.427'