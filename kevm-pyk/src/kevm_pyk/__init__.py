--- conflicted
+++ resolved
@@ -6,8 +6,4 @@
     from typing import Final
 
 
-<<<<<<< HEAD
-VERSION: Final = '1.0.302'
-=======
-VERSION: Final = '1.0.304'
->>>>>>> 85d786ec
+VERSION: Final = '1.0.304'