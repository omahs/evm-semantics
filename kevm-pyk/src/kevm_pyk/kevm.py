--- conflicted
+++ resolved
@@ -5,7 +5,6 @@
 from typing import Final, Iterable, List, Optional
 
 from pyk.cli_utils import run_process
-<<<<<<< HEAD
 from pyk.cterm import CTerm, remove_useless_constraints
 from pyk.kast.inner import KApply, KInner, KLabel, KSequence, KSort, KToken, KVariable, build_assoc, build_cons
 from pyk.kast.manip import (
@@ -16,19 +15,11 @@
     set_cell,
     split_config_from,
 )
-from pyk.ktool import KProve, KRun
-from pyk.ktool.kompile import KompileBackend
-from pyk.ktool.kprint import paren
-from pyk.prelude.bytes import bytesToken
-=======
-from pyk.cterm import CTerm
-from pyk.kast.inner import KApply, KInner, KLabel, KSort, KToken, KVariable, build_assoc
-from pyk.kast.manip import flatten_label, get_cell
 from pyk.kast.outer import KFlatModule
 from pyk.ktool import KProve, KRun
 from pyk.ktool.kompile import KompileBackend
 from pyk.ktool.kprint import SymbolTable, paren
->>>>>>> e2614953
+from pyk.prelude.bytes import bytesToken
 from pyk.prelude.kbool import notBool
 from pyk.prelude.kint import intToken, ltInt
 from pyk.prelude.ml import mlAnd, mlEqualsTrue
