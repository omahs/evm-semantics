--- conflicted
+++ resolved
@@ -6,7 +6,7 @@
 
 from pyk.cli_utils import BugReport
 from pyk.cterm import CTerm
-from pyk.kast.inner import KApply, KInner, KLabel, KSequence, KSort, KVariable, build_assoc
+from pyk.kast.inner import KApply, KInner, KLabel, KSequence, KSort, KToken, KVariable, build_assoc
 from pyk.kast.manip import flatten_label, get_cell, split_config_from
 from pyk.kast.outer import KFlatModule
 from pyk.kcfg import KCFG
@@ -15,13 +15,7 @@
 from pyk.ktool.kprint import SymbolTable, paren
 from pyk.ktool.kprove import KProve
 from pyk.ktool.krun import KRun
-<<<<<<< HEAD
-from pyk.prelude.bytes import bytesToken
-from pyk.prelude.kbool import notBool
 from pyk.prelude.kint import INT, intToken, ltInt
-=======
-from pyk.prelude.kint import intToken, ltInt
->>>>>>> 1a522dd9
 from pyk.prelude.ml import mlAnd, mlEqualsTrue
 from pyk.prelude.string import stringToken
 
@@ -530,93 +524,4 @@
                 wrapped_accounts.append(KApply('AccountCellMapItem', [acct_id, acct]))
             else:
                 wrapped_accounts.append(acct)
-<<<<<<< HEAD
-        return build_assoc(KApply('.AccountCellMap'), KLabel('_AccountCellMap_'), wrapped_accounts)
-
-
-class Foundry(KEVM):
-    def __init__(
-        self,
-        definition_dir: Path,
-        main_file: Optional[Path] = None,
-        use_directory: Optional[Path] = None,
-        profile: bool = False,
-        extra_unparsing_modules: Iterable[KFlatModule] = (),
-        bug_report: Optional[BugReport] = None,
-        srcmap_dir: Optional[Path] = None,
-        contract_name: Optional[str] = None,
-        contract_srcs_dir: Optional[Path] = None,
-    ) -> None:
-        # copied from KEVM class and adapted to inherit KPrint instead
-        KEVM.__init__(
-            self,
-            definition_dir,
-            main_file=main_file,
-            use_directory=use_directory,
-            profile=profile,
-            extra_unparsing_modules=extra_unparsing_modules,
-            bug_report=bug_report,
-            srcmap_dir=srcmap_dir,
-            contract_name=contract_name,
-            contract_srcs_dir=contract_srcs_dir,
-        )
-
-    class Sorts:
-        FOUNDRY_CELL: Final = KSort('FoundryCell')
-
-    @staticmethod
-    def success(s: KInner, dst: KInner, r: KInner, c: KInner, e1: KInner, e2: KInner) -> KApply:
-        return KApply('foundry_success', [s, dst, r, c, e1, e2])
-
-    @staticmethod
-    def fail(s: KInner, dst: KInner, r: KInner, c: KInner, e1: KInner, e2: KInner) -> KApply:
-        return notBool(Foundry.success(s, dst, r, c, e1, e2))
-
-    # address(uint160(uint256(keccak256("foundry default caller"))))
-
-    @staticmethod
-    def loc_FOUNDRY_FAILED() -> KApply:  # noqa: N802
-        return KEVM.loc(
-            KApply(
-                'contract_access_field',
-                [
-                    KApply('FoundryCheat_FOUNDRY-ACCOUNTS_FoundryContract'),
-                    KApply('Failed_FOUNDRY-ACCOUNTS_FoundryField'),
-                ],
-            )
-        )
-
-    @staticmethod
-    def address_TEST_CONTRACT() -> KToken:  # noqa: N802
-        return intToken(0xB4C79DAB8F259C7AEE6E5B2AA729821864227E84)
-
-    @staticmethod
-    def account_TEST_CONTRACT_ADDRESS() -> KApply:  # noqa: N802
-        return KEVM.account_cell(
-            Foundry.address_TEST_CONTRACT(),
-            intToken(0),
-            KVariable('TEST_CODE'),
-            KApply('.Map'),
-            KApply('.Map'),
-            intToken(0),
-        )
-
-    @staticmethod
-    def address_CHEATCODE() -> KToken:  # noqa: N802
-        return intToken(0x7109709ECFA91A80626FF3989D68F67F5B1DD12D)
-
-    # Same address as the one used in DappTools's HEVM
-    # address(bytes20(uint160(uint256(keccak256('hevm cheat code')))))
-    @staticmethod
-    def account_CHEATCODE_ADDRESS(store_var: KInner) -> KApply:  # noqa: N802
-        return KEVM.account_cell(
-            Foundry.address_CHEATCODE(),  # Hardcoded for now
-            intToken(0),
-            bytesToken('\x00'),
-            store_var,
-            KApply('.Map'),
-            intToken(0),
-        )
-=======
-        return build_assoc(KApply('.AccountCellMap'), KLabel('_AccountCellMap_'), wrapped_accounts)
->>>>>>> 1a522dd9
+        return build_assoc(KApply('.AccountCellMap'), KLabel('_AccountCellMap_'), wrapped_accounts)