import json
import logging
import sys
from argparse import ArgumentParser, Namespace
from pathlib import Path
from typing import Any, Callable, Dict, Final, Iterable, List, Optional, Tuple, TypeVar

from pyk.cli_utils import BugReport, dir_path, file_path
from pyk.kast.outer import KDefinition, KFlatModule, KImport, KRequire
from pyk.kcfg import KCFG, KCFGExplore, KCFGViewer
from pyk.ktool.kompile import KompileBackend
from pyk.ktool.krun import KRunOutput, _krun
from pyk.utils import single

from .foundry import (
    Foundry,
    foundry_kompile,
    foundry_list,
    foundry_prove,
    foundry_remove_node,
    foundry_section_edge,
    foundry_show,
    foundry_simplify_node,
    foundry_step_node,
)
from .gst_to_kore import gst_to_kore
from .kevm import KEVM
from .solc_to_k import Contract, contract_to_main_module, solc_compile
from .utils import arg_pair_of, find_free_port, parallel_kcfg_explore

T = TypeVar('T')

_LOGGER: Final = logging.getLogger(__name__)
_LOG_FORMAT: Final = '%(levelname)s %(asctime)s %(name)s - %(message)s'


def _ignore_arg(args: Dict[str, Any], arg: str, cli_option: str) -> None:
    if arg in args:
        if args[arg] is not None:
            _LOGGER.warning(f'Ignoring command-line option: {cli_option}')
        args.pop(arg)


def main() -> None:
    sys.setrecursionlimit(15000000)
    parser = _create_argument_parser()
    args = parser.parse_args()
    logging.basicConfig(level=_loglevel(args), format=_LOG_FORMAT)

    executor_name = 'exec_' + args.command.lower().replace('-', '_')
    if executor_name not in globals():
        raise AssertionError(f'Unimplemented command: {args.command}')

    execute = globals()[executor_name]
    execute(**vars(args))


# Command implementation


def exec_compile(contract_file: Path, profile: bool, **kwargs: Any) -> None:
    res = solc_compile(contract_file, profile=profile)
    print(json.dumps(res))


def exec_gst_to_kore(input_file: Path, schedule: str, mode: str, chainid: int, **kwargs: Any) -> None:
    gst_to_kore(input_file, sys.stdout, schedule, mode, chainid)


def exec_kompile(
    definition_dir: Path,
    backend: KompileBackend,
    profile: bool,
    main_file: Path,
    emit_json: bool,
    includes: List[str],
    main_module: Optional[str],
    syntax_module: Optional[str],
    md_selector: Optional[str],
    ccopts: Iterable[str] = (),
    llvm_kompile: bool = True,
    o0: bool = False,
    o1: bool = False,
    o2: bool = False,
    o3: bool = False,
    debug: bool = False,
    **kwargs: Any,
) -> None:
    optimization = 0
    if o1:
        optimization = 1
    if o2:
        optimization = 2
    if o3:
        optimization = 3
    KEVM.kompile(
        definition_dir,
        backend,
        main_file,
        emit_json=emit_json,
        includes=includes,
        main_module_name=main_module,
        syntax_module_name=syntax_module,
        md_selector=md_selector,
        profile=profile,
        debug=debug,
        ccopts=ccopts,
        llvm_kompile=llvm_kompile,
        optimization=optimization,
    )


def exec_solc_to_k(
    definition_dir: Path,
    profile: bool,
    contract_file: Path,
    contract_name: str,
    main_module: Optional[str],
    requires: List[str],
    imports: List[str],
    **kwargs: Any,
) -> None:
    kevm = KEVM(definition_dir, profile=profile)
    empty_config = kevm.definition.empty_config(KEVM.Sorts.KEVM_CELL)
    solc_json = solc_compile(contract_file, profile=profile)
    contract_json = solc_json['contracts'][contract_file.name][contract_name]
    contract = Contract(contract_name, contract_json, foundry=False)
    contract_module = contract_to_main_module(contract, empty_config, imports=['EDSL'] + imports)
    _main_module = KFlatModule(
        main_module if main_module else 'MAIN', [], [KImport(mname) for mname in [contract_module.name] + imports]
    )
    modules = (contract_module, _main_module)
    bin_runtime_definition = KDefinition(
        _main_module.name, modules, requires=[KRequire(req) for req in ['edsl.md'] + requires]
    )
    _kprint = KEVM(
        definition_dir,
        profile=profile,
        extra_unparsing_modules=modules,
    )
    print(_kprint.pretty_print(bin_runtime_definition) + '\n')


def exec_foundry_kompile(
    definition_dir: Path,
    profile: bool,
    foundry_out: Path,
    md_selector: Optional[str] = None,
    includes: Iterable[str] = (),
    regen: bool = False,
    rekompile: bool = False,
    requires: Iterable[str] = (),
    imports: Iterable[str] = (),
    ccopts: Iterable[str] = (),
    llvm_kompile: bool = True,
    debug: bool = False,
    **kwargs: Any,
) -> None:
    _ignore_arg(kwargs, 'main_module', f'--main-module {kwargs["main_module"]}')
    _ignore_arg(kwargs, 'syntax_module', f'--syntax-module {kwargs["syntax_module"]}')
    _ignore_arg(kwargs, 'spec_module', f'--spec-module {kwargs["spec_module"]}')
    _ignore_arg(kwargs, 'backend', f'--backend {kwargs["backend"]}')
    _ignore_arg(kwargs, 'o0', '-O0')
    _ignore_arg(kwargs, 'o1', '-O1')
    _ignore_arg(kwargs, 'o2', '-O2')
    _ignore_arg(kwargs, 'o3', '-O3')
    foundry_kompile(
        definition_dir=definition_dir,
        profile=profile,
        foundry_out=foundry_out,
        includes=includes,
        md_selector=md_selector,
        regen=regen,
        rekompile=rekompile,
        requires=requires,
        imports=imports,
        ccopts=ccopts,
        llvm_kompile=llvm_kompile,
        debug=debug,
    )


def exec_prove(
    definition_dir: Path,
    profile: bool,
    spec_file: Path,
    includes: List[str],
    bug_report: bool = False,
    save_directory: Optional[Path] = None,
    spec_module: Optional[str] = None,
    md_selector: Optional[str] = None,
    claim_labels: Iterable[str] = (),
    exclude_claim_labels: Iterable[str] = (),
    max_depth: int = 100,
    max_iterations: Optional[int] = None,
    workers: int = 1,
    simplify_init: bool = True,
    break_every_step: bool = False,
    break_on_calls: bool = True,
    implication_every_block: bool = True,
    rpc_base_port: Optional[int] = None,
    use_booster_with_lib: Optional[str] = None,
    **kwargs: Any,
) -> None:
    br = BugReport(spec_file.with_suffix('.bug_report')) if bug_report else None
    kevm = KEVM(definition_dir, use_directory=save_directory, profile=profile, bug_report=br)

    _LOGGER.info(f'Extracting claims from file: {spec_file}')
    claims = kevm.get_claims(
        spec_file,
        spec_module_name=spec_module,
        include_dirs=[Path(i) for i in includes],
        md_selector=md_selector,
        claim_labels=claim_labels,
        exclude_claim_labels=exclude_claim_labels,
    )

    _LOGGER.info(f'Converting {len(claims)} KClaims to KCFGs')
    proof_problems = {c.label: KCFG.from_claim(kevm.definition, c) for c in claims}
    if simplify_init:
        with KCFGExplore(kevm, port=find_free_port(), bug_report=br) as kcfg_explore:
            proof_problems = {claim: kcfg_explore.simplify(claim, cfg) for claim, cfg in proof_problems.items()}

    results = parallel_kcfg_explore(
        kevm,
        proof_problems,
        save_directory=save_directory,
        max_depth=max_depth,
        max_iterations=max_iterations,
        workers=workers,
        break_every_step=break_every_step,
        break_on_calls=break_on_calls,
        implication_every_block=implication_every_block,
        rpc_base_port=rpc_base_port,
        is_terminal=KEVM.is_terminal,
        extract_branches=KEVM.extract_branches,
        bug_report=br,
        use_booster_with_lib=use_booster_with_lib,
    )
    failed = 0
    for pid, r in results.items():
        if r:
            print(f'PROOF PASSED: {pid}')
        else:
            failed += 1
            print(f'PROOF FAILED: {pid}')
    sys.exit(failed)


def exec_view_kcfg(
    definition_dir: Path,
    spec_file: Path,
    save_directory: Path,
    profile: bool,
    includes: List[str],
    claim_label: Optional[str] = None,
    spec_module: Optional[str] = None,
    md_selector: Optional[str] = None,
    **kwargs: Any,
) -> None:
    kevm = KEVM(definition_dir, profile=profile)

    _LOGGER.info(f'Extracting claims from file: {spec_file}')
    claim = single(
        kevm.get_claims(
            spec_file,
            spec_module_name=spec_module,
            include_dirs=[Path(i) for i in includes],
            md_selector=md_selector,
            claim_labels=([claim_label] if claim_label is not None else None),
        )
    )

    kcfg = KCFGExplore.read_cfg(claim.label, save_directory)
    if kcfg is None:
        raise ValueError(f'Could not load CFG {claim} from {save_directory}')
    viewer = KCFGViewer(kcfg, kevm, node_printer=kevm.short_info)
    viewer.run()


def exec_foundry_prove(
    profile: bool,
    foundry_out: Path,
    max_depth: int = 100,
    max_iterations: Optional[int] = None,
    reinit: bool = False,
    tests: Iterable[str] = (),
    exclude_tests: Iterable[str] = (),
    workers: int = 1,
    simplify_init: bool = True,
    break_every_step: bool = False,
    break_on_calls: bool = True,
    implication_every_block: bool = True,
    rpc_base_port: Optional[int] = None,
    bug_report: bool = False,
    use_booster_with_lib: Optional[str] = None,
    **kwargs: Any,
) -> None:
    _ignore_arg(kwargs, 'main_module', f'--main-module: {kwargs["main_module"]}')
    _ignore_arg(kwargs, 'syntax_module', f'--syntax-module: {kwargs["syntax_module"]}')
    _ignore_arg(kwargs, 'definition_dir', f'--definition: {kwargs["definition_dir"]}')
    _ignore_arg(kwargs, 'spec_module', f'--spec-module: {kwargs["spec_module"]}')
    foundry_prove(
        profile=profile,
        foundry_out=foundry_out,
        max_depth=max_depth,
        max_iterations=max_iterations,
        reinit=reinit,
        tests=tests,
        exclude_tests=exclude_tests,
        workers=workers,
        simplify_init=simplify_init,
        break_every_step=break_every_step,
        break_on_calls=break_on_calls,
        implication_every_block=implication_every_block,
        rpc_base_port=rpc_base_port,
<<<<<<< HEAD
        is_terminal=KEVM.is_terminal,
        extract_branches=KEVM.extract_branches,
        bug_report=br,
        use_booster_with_lib=use_booster_with_lib,
=======
        bug_report=bug_report,
>>>>>>> 1a522dd9
    )


def exec_foundry_show(
    profile: bool,
    foundry_out: Path,
    test: str,
    nodes: Iterable[str] = (),
    node_deltas: Iterable[Tuple[str, str]] = (),
    to_module: bool = False,
    minimize: bool = True,
    **kwargs: Any,
) -> None:
    foundry_show(
        profile=profile,
        foundry_out=foundry_out,
        test=test,
        nodes=nodes,
        node_deltas=node_deltas,
        to_module=to_module,
        minimize=minimize,
    )


def exec_foundry_list(
    profile: bool,
    foundry_out: Path,
    details: bool = True,
    **kwargs: Any,
) -> None:
    foundry_list(
        profile=profile,
        foundry_out=foundry_out,
        details=details,
    )


def exec_run(
    definition_dir: Path,
    profile: bool,
    input_file: Path,
    term: bool,
    parser: Optional[str],
    expand_macros: str,
    depth: Optional[int],
    output: str,
    **kwargs: Any,
) -> None:
    krun_result = _krun(
        definition_dir=Path(definition_dir),
        input_file=Path(input_file),
        depth=depth,
        profile=profile,
        term=term,
        no_expand_macros=not expand_macros,
        parser=parser,
        output=KRunOutput[output.upper()],
    )
    print(krun_result.stdout)
    sys.exit(krun_result.returncode)


def exec_foundry_view_kcfg(foundry_out: Path, test: str, profile: bool, **kwargs: Any) -> None:
    definition_dir = foundry_out / 'kompiled'
    use_directory = foundry_out / 'specs'
    kcfgs_dir = foundry_out / 'kcfgs'
    use_directory.mkdir(parents=True, exist_ok=True)
    foundry = Foundry(definition_dir, profile=profile, use_directory=use_directory)
    kcfg = KCFGExplore.read_cfg(test, kcfgs_dir)
    if kcfg is None:
        raise ValueError(f'Could not load CFG {test} from {kcfgs_dir}')
    viewer = KCFGViewer(kcfg, foundry, node_printer=foundry.short_info)
    viewer.run()


def exec_foundry_remove_node(foundry_out: Path, test: str, node: str, profile: bool, **kwargs: Any) -> None:
    foundry_remove_node(foundry_out=foundry_out, test=test, node=node, profile=profile)


def exec_foundry_simplify_node(
    foundry_out: Path,
    test: str,
    node: str,
    profile: bool,
    replace: bool = False,
    minimize: bool = True,
    bug_report: bool = False,
    **kwargs: Any,
) -> None:
    foundry_simplify_node(
        foundry_out=foundry_out,
        test=test,
        node=node,
        profile=profile,
        replace=replace,
        minimize=minimize,
        bug_report=bug_report,
    )


def exec_foundry_step_node(
    foundry_out: Path,
    test: str,
    node: str,
    profile: bool,
    repeat: int = 1,
    depth: int = 1,
    minimize: bool = True,
    bug_report: bool = False,
    **kwargs: Any,
) -> None:
    foundry_step_node(
        foundry_out=foundry_out,
        test=test,
        node=node,
        profile=profile,
        repeat=repeat,
        depth=depth,
        minimize=minimize,
        bug_report=bug_report,
    )


def exec_foundry_section_edge(
    foundry_out: Path,
    test: str,
    edge: Tuple[str, str],
    profile: bool,
    sections: int = 2,
    replace: bool = False,
    minimize: bool = True,
    bug_report: bool = False,
    **kwargs: Any,
) -> None:
    foundry_section_edge(
        foundry_out=foundry_out,
        test=test,
        edge=edge,
        profile=profile,
        sections=sections,
        replace=replace,
        minimize=minimize,
        bug_report=bug_report,
    )


# Helpers


def _create_argument_parser() -> ArgumentParser:
    def list_of(elem_type: Callable[[str], T], delim: str = ';') -> Callable[[str], List[T]]:
        def parse(s: str) -> List[T]:
            return [elem_type(elem) for elem in s.split(delim)]

        return parse

    shared_args = ArgumentParser(add_help=False)
    shared_args.add_argument('--verbose', '-v', default=False, action='store_true', help='Verbose output.')
    shared_args.add_argument('--debug', default=False, action='store_true', help='Debug output.')
    shared_args.add_argument('--profile', default=False, action='store_true', help='Coarse process-level profiling.')
    shared_args.add_argument('--workers', '-j', default=1, type=int, help='Number of processes to run in parallel.')

    rpc_args = ArgumentParser(add_help=False)
    rpc_args.add_argument(
        '--rpc-base-port',
        dest='rpc_base_port',
        type=int,
        help='Base port to use for RPC server invocations.',
    )
    rpc_args.add_argument(
        '--bug-report',
        default=False,
        action='store_true',
        help='Generate a haskell-backend bug report for the execution.',
    )

    explore_args = ArgumentParser(add_help=False)
    explore_args.add_argument(
        '--break-every-step',
        dest='break_every_step',
        default=False,
        action='store_true',
        help='Store a node for every EVM opcode step (expensive).',
    )
    explore_args.add_argument(
        '--break-on-calls',
        dest='break_on_calls',
        default=True,
        action='store_true',
        help='Store a node for every EVM call made.',
    )
    explore_args.add_argument(
        '--no-break-on-calls',
        dest='break_on_calls',
        action='store_false',
        help='Do not store a node for every EVM call made.',
    )
    explore_args.add_argument(
        '--implication-every-block',
        dest='implication_every_block',
        default=True,
        action='store_true',
        help='Check subsumption into target state every basic block, not just at terminal nodes.',
    )
    explore_args.add_argument(
        '--no-implication-every-block',
        dest='implication_every_block',
        action='store_false',
        help='Do not check subsumption into target state every basic block, not just at terminal nodes.',
    )
    explore_args.add_argument(
        '--simplify-init',
        dest='simplify_init',
        default=True,
        action='store_true',
        help='Simplify the initial and target states at startup.',
    )
    explore_args.add_argument(
        '--no-simplify-init',
        dest='simplify_init',
        action='store_false',
        help='Do not simplify the initial and target states at startup.',
    )
    explore_args.add_argument(
        '--max-depth',
        dest='max_depth',
        default=1000,
        type=int,
        help='Store every Nth state in the CFG for inspection.',
    )
    explore_args.add_argument(
        '--max-iterations',
        dest='max_iterations',
        default=None,
        type=int,
        help='Store every Nth state in the CFG for inspection.',
    )
    explore_args.add_argument(
        '--use-booster-with-lib',
        dest='use_booster_with_lib',
        default=None,
        type=str,
        help='Use hs-booster-proxy with given path as the llvm simplification library',
    )



    k_args = ArgumentParser(add_help=False)
    k_args.add_argument('--depth', default=None, type=int, help='Maximum depth to execute to.')
    k_args.add_argument(
        '-I', type=str, dest='includes', default=[], action='append', help='Directories to lookup K definitions in.'
    )
    k_args.add_argument('--main-module', default=None, type=str, help='Name of the main module.')
    k_args.add_argument('--syntax-module', default=None, type=str, help='Name of the syntax module.')
    k_args.add_argument('--spec-module', default=None, type=str, help='Name of the spec module.')
    k_args.add_argument('--definition', type=str, dest='definition_dir', help='Path to definition to use.')
    k_args.add_argument(
        '--md-selector',
        type=str,
        default='k & ! node',
        help='Code selector expression to use when reading markdown.',
    )

    kprove_args = ArgumentParser(add_help=False)
    kprove_args.add_argument(
        '--debug-equations', type=list_of(str, delim=','), default=[], help='Comma-separate list of equations to debug.'
    )
    kprove_args.add_argument(
        '--minimize', dest='minimize', default=True, action='store_true', help='Minimize prover output.'
    )
    kprove_args.add_argument(
        '--no-minimize', dest='minimize', action='store_false', help='Do not minimize prover output.'
    )

    k_kompile_args = ArgumentParser(add_help=False)
    k_kompile_args.add_argument('--backend', type=KompileBackend, help='[llvm|haskell]')
    k_kompile_args.add_argument(
        '--emit-json',
        dest='emit_json',
        default=True,
        action='store_true',
        help='Emit JSON definition after compilation.',
    )
    k_kompile_args.add_argument(
        '--no-emit-json', dest='emit_json', action='store_false', help='Do not JSON definition after compilation.'
    )
    k_kompile_args.add_argument(
        '-ccopt',
        dest='ccopts',
        default=[],
        action='append',
        help='Additional arguments to pass to llvm-kompile.',
    )
    k_kompile_args.add_argument(
        '--no-llvm-kompile',
        dest='llvm_kompile',
        default=True,
        action='store_false',
        help='Do not run llvm-kompile process.',
    )
    k_kompile_args.add_argument('-O0', dest='o0', default=False, action='store_true', help='Optimization level 0.')
    k_kompile_args.add_argument('-O1', dest='o1', default=False, action='store_true', help='Optimization level 1.')
    k_kompile_args.add_argument('-O2', dest='o2', default=False, action='store_true', help='Optimization level 2.')
    k_kompile_args.add_argument('-O3', dest='o3', default=False, action='store_true', help='Optimization level 3.')

    evm_chain_args = ArgumentParser(add_help=False)
    evm_chain_args.add_argument(
        '--schedule',
        type=str,
        default='LONDON',
        help='KEVM Schedule to use for execution. One of [DEFAULT|FRONTIER|HOMESTEAD|TANGERINE_WHISTLE|SPURIOUS_DRAGON|BYZANTIUM|CONSTANTINOPLE|PETERSBURG|ISTANBUL|BERLIN|LONDON].',
    )
    evm_chain_args.add_argument('--chainid', type=int, default=1, help='Chain ID to use for execution.')
    evm_chain_args.add_argument(
        '--mode', type=str, default='NORMAL', help='Execution mode to use. One of [NORMAL|VMTESTS].'
    )

    k_gen_args = ArgumentParser(add_help=False)
    k_gen_args.add_argument(
        '--require',
        dest='requires',
        default=[],
        action='append',
        help='Extra K requires to include in generated output.',
    )
    k_gen_args.add_argument(
        '--module-import',
        dest='imports',
        default=[],
        action='append',
        help='Extra modules to import into generated main module.',
    )

    parser = ArgumentParser(prog='python3 -m kevm_pyk')

    command_parser = parser.add_subparsers(dest='command', required=True)

    kompile_args = command_parser.add_parser(
        'kompile', help='Kompile KEVM specification.', parents=[shared_args, k_args, k_kompile_args]
    )
    kompile_args.add_argument('main_file', type=file_path, help='Path to file with main module.')

    prove_args = command_parser.add_parser(
        'prove', help='Run KEVM proof.', parents=[shared_args, k_args, kprove_args, rpc_args, explore_args]
    )
    prove_args.add_argument('spec_file', type=file_path, help='Path to spec file.')
    prove_args.add_argument(
        '--save-directory', dest='save_directory', type=dir_path, help='Directory to store CFGs in.'
    )
    prove_args.add_argument(
        '--claim', type=str, dest='claim_labels', action='append', help='Only prove listed claims, MODULE_NAME.claim-id'
    )
    prove_args.add_argument(
        '--exclude-claim',
        type=str,
        dest='exclude_claim_labels',
        action='append',
        help='Skip listed claims, MODULE_NAME.claim-id',
    )

    view_kcfg_args = command_parser.add_parser(
        'view-kcfg',
        help='Display tree view of CFG',
        parents=[shared_args, k_args],
    )
    view_kcfg_args.add_argument(
        'save_directory', type=dir_path, help='Path to where CFGs are stored (--save-directory option to prove).'
    )
    view_kcfg_args.add_argument('spec_file', type=file_path, help='Path to spec file.')
    view_kcfg_args.add_argument('--claim', type=str, dest='claim_label', help='Claim identifier to load CFG for.')

    run_args = command_parser.add_parser(
        'run', help='Run KEVM test/simulation.', parents=[shared_args, evm_chain_args, k_args]
    )
    run_args.add_argument('input_file', type=file_path, help='Path to input file.')
    run_args.add_argument(
        '--term', default=False, action='store_true', help='<input_file> is the entire term to execute.'
    )
    run_args.add_argument('--parser', default=None, type=str, help='Parser to use for $PGM.')
    run_args.add_argument(
        '--output',
        default='pretty',
        type=str,
        help='Output format to use, one of [pretty|program|kast|binary|json|latex|kore|none].',
    )
    run_args.add_argument(
        '--expand-macros',
        dest='expand_macros',
        default=True,
        action='store_true',
        help='Expand macros on the input term before execution.',
    )
    run_args.add_argument(
        '--no-expand-macros',
        dest='expand_macros',
        action='store_false',
        help='Do not expand macros on the input term before execution.',
    )

    solc_args = command_parser.add_parser('compile', help='Generate combined JSON with solc compilation results.')
    solc_args.add_argument('contract_file', type=file_path, help='Path to contract file.')

    gst_to_kore_args = command_parser.add_parser(
        'gst-to-kore',
        help='Convert a GeneralStateTest to Kore for compsumption by KEVM.',
        parents=[shared_args, evm_chain_args],
    )
    gst_to_kore_args.add_argument('input_file', type=file_path, help='Path to GST.')

    solc_to_k_args = command_parser.add_parser(
        'solc-to-k',
        help='Output helper K definition for given JSON output from solc compiler.',
        parents=[shared_args, k_args, k_gen_args],
    )
    solc_to_k_args.add_argument('contract_file', type=file_path, help='Path to contract file.')
    solc_to_k_args.add_argument('contract_name', type=str, help='Name of contract to generate K helpers for.')

    foundry_kompile = command_parser.add_parser(
        'foundry-kompile',
        help='Kompile K definition corresponding to given output directory.',
        parents=[shared_args, k_args, k_gen_args, k_kompile_args],
    )
    foundry_kompile.add_argument('foundry_out', type=dir_path, help='Path to Foundry output directory.')
    foundry_kompile.add_argument(
        '--regen',
        dest='regen',
        default=False,
        action='store_true',
        help='Regenerate foundry.k even if it already exists.',
    )
    foundry_kompile.add_argument(
        '--rekompile',
        dest='rekompile',
        default=False,
        action='store_true',
        help='Rekompile foundry.k even if kompiled definition already exists.',
    )

    foundry_prove_args = command_parser.add_parser(
        'foundry-prove',
        help='Run Foundry Proof.',
        parents=[shared_args, k_args, kprove_args, rpc_args, explore_args],
    )
    foundry_prove_args.add_argument('foundry_out', type=dir_path, help='Path to Foundry output directory.')
    foundry_prove_args.add_argument(
        '--test',
        type=str,
        dest='tests',
        default=[],
        action='append',
        help='Limit to only listed tests, ContractName.TestName',
    )
    foundry_prove_args.add_argument(
        '--exclude-test',
        type=str,
        dest='exclude_tests',
        default=[],
        action='append',
        help='Skip listed tests, ContractName.TestName',
    )
    foundry_prove_args.add_argument(
        '--reinit',
        dest='reinit',
        default=False,
        action='store_true',
        help='Reinitialize CFGs even if they already exist.',
    )

    foundry_show_args = command_parser.add_parser(
        'foundry-show',
        help='Display a given Foundry CFG.',
        parents=[shared_args, k_args],
    )
    foundry_show_args.add_argument('foundry_out', type=dir_path, help='Path to Foundry output directory.')
    foundry_show_args.add_argument('test', type=str, help='Display the CFG for this test.')
    foundry_show_args.add_argument(
        '--node',
        type=str,
        dest='nodes',
        default=[],
        action='append',
        help='List of nodes to display as well.',
    )
    foundry_show_args.add_argument(
        '--node-delta',
        type=arg_pair_of(str, str),
        dest='node_deltas',
        default=[],
        action='append',
        help='List of nodes to display delta for.',
    )
    foundry_show_args.add_argument(
        '--minimize', dest='minimize', default=True, action='store_true', help='Minimize output.'
    )
    foundry_show_args.add_argument(
        '--no-minimize', dest='minimize', action='store_false', help='Do not minimize output.'
    )
    foundry_show_args.add_argument(
        '--to-module', dest='to_module', default=False, action='store_true', help='Output edges as a K module.'
    )

    foundry_list_args = command_parser.add_parser(
        'foundry-list',
        help='List information about CFGs on disk',
        parents=[shared_args, k_args],
    )
    foundry_list_args.add_argument('foundry_out', type=dir_path, help='Path to Foundry output directory.')
    foundry_list_args.add_argument(
        '--details', dest='details', default=True, action='store_true', help='Information about progress on each CFG.'
    )
    foundry_list_args.add_argument('--no-details', dest='details', action='store_false', help='Just list the CFGs.')

    foundry_view_kcfg_args = command_parser.add_parser(
        'foundry-view-kcfg',
        help='Display tree view of CFG',
        parents=[shared_args],
    )
    foundry_view_kcfg_args.add_argument('foundry_out', type=dir_path, help='Path to Foundry output directory.')
    foundry_view_kcfg_args.add_argument('test', type=str, help='View the CFG for this test.')

    foundry_remove_node = command_parser.add_parser(
        'foundry-remove-node',
        help='Remove a node and its successors.',
        parents=[shared_args],
    )
    foundry_remove_node.add_argument('foundry_out', type=dir_path, help='Path to Foundry output directory.')
    foundry_remove_node.add_argument('test', type=str, help='View the CFG for this test.')
    foundry_remove_node.add_argument('node', type=str, help='Node to remove CFG subgraph from.')

    foundry_simplify_node = command_parser.add_parser(
        'foundry-simplify-node',
        help='Simplify a given node, and potentially replace it.',
        parents=[shared_args, rpc_args],
    )
    foundry_simplify_node.add_argument('foundry_out', type=dir_path, help='Path to Foundry output directory.')
    foundry_simplify_node.add_argument('test', type=str, help='Simplify node in this CFG.')
    foundry_simplify_node.add_argument('node', type=str, help='Node to simplify in CFG.')
    foundry_simplify_node.add_argument(
        '--replace', default=False, help='Replace the original node with the simplified variant in the graph.'
    )
    foundry_simplify_node.add_argument(
        '--minimize', dest='minimize', default=True, action='store_true', help='Minimize output.'
    )
    foundry_simplify_node.add_argument(
        '--no-minimize', dest='minimize', action='store_false', help='Do not minimize output.'
    )

    foundry_step_node = command_parser.add_parser(
        'foundry-step-node',
        help='Step from a given node, adding it to the CFG.',
        parents=[shared_args, rpc_args],
    )
    foundry_step_node.add_argument('foundry_out', type=dir_path, help='Path to Foundry output directory.')
    foundry_step_node.add_argument('test', type=str, help='Step from node in this CFG.')
    foundry_step_node.add_argument('node', type=str, help='Node to step from in CFG.')
    foundry_step_node.add_argument(
        '--repeat', type=int, default=1, help='How many node expansions to do from the given start node (>= 1).'
    )
    foundry_step_node.add_argument(
        '--depth', type=int, default=1, help='How many steps to take from initial node on edge.'
    )

    foundry_section_edge = command_parser.add_parser(
        'foundry-section-edge',
        help='Given an edge in the graph, cut it into sections to get intermediate nodes.',
        parents=[shared_args, rpc_args],
    )
    foundry_section_edge.add_argument('foundry_out', type=dir_path, help='Path to Foundry output directory.')
    foundry_section_edge.add_argument('test', type=str, help='Section edge in this CFG.')
    foundry_section_edge.add_argument('edge', type=arg_pair_of(str, str), help='Edge to section in CFG.')
    foundry_section_edge.add_argument(
        '--sections', type=int, default=2, help='Number of sections to make from edge (>= 2).'
    )

    return parser


def _loglevel(args: Namespace) -> int:
    if args.debug:
        return logging.DEBUG

    if args.verbose or args.profile:
        return logging.INFO

    return logging.WARNING


if __name__ == '__main__':
    main()<|MERGE_RESOLUTION|>--- conflicted
+++ resolved
@@ -314,14 +314,8 @@
         break_on_calls=break_on_calls,
         implication_every_block=implication_every_block,
         rpc_base_port=rpc_base_port,
-<<<<<<< HEAD
-        is_terminal=KEVM.is_terminal,
-        extract_branches=KEVM.extract_branches,
-        bug_report=br,
+        bug_report=bug_report,
         use_booster_with_lib=use_booster_with_lib,
-=======
-        bug_report=bug_report,
->>>>>>> 1a522dd9
     )
 
 
@@ -567,8 +561,6 @@
         help='Use hs-booster-proxy with given path as the llvm simplification library',
     )
 
-
-
     k_args = ArgumentParser(add_help=False)
     k_args.add_argument('--depth', default=None, type=int, help='Maximum depth to execute to.')
     k_args.add_argument(
