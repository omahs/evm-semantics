--- conflicted
+++ resolved
@@ -19,18 +19,7 @@
 from .gst_to_kore import gst_to_kore
 from .kevm import KEVM, Foundry
 from .solc_to_k import Contract, contract_to_main_module, method_to_cfg, solc_compile
-<<<<<<< HEAD
-from .utils import KDefinition__expand_macros, find_free_port, parallel_kcfg_explore
-=======
-from .utils import (
-    KCFG__replace_node,
-    KDefinition__expand_macros,
-    KProve_prove_claim,
-    add_include_arg,
-    arg_pair_of,
-    sanitize_config,
-)
->>>>>>> 5717e4d9
+from .utils import KDefinition__expand_macros, arg_pair_of, find_free_port, parallel_kcfg_explore
 
 T = TypeVar('T')
 
