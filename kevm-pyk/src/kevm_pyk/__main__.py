--- conflicted
+++ resolved
@@ -463,11 +463,7 @@
 
     with open(kcfg_file, 'r') as kf:
         kcfg = KCFG.from_dict(json.loads(kf.read()))
-<<<<<<< HEAD
-        list(map(print, kcfg.pretty(foundry, minimize=minimize)))
-=======
         list(map(print, kcfg.pretty(foundry, minimize=minimize, node_printer=_node_pretty)))
->>>>>>> a528cf8b
     for node_id in nodes:
         kast = kcfg.node(node_id).cterm.kast
         if minimize:
