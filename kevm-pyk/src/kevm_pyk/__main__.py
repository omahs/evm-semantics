--- conflicted
+++ resolved
@@ -95,7 +95,7 @@
             KompileSpecCommand,
             ProveLegacyCommand,
             ProveCommand,
-            PruneProofCommand,
+            PruneCommand,
             RunCommand,
             ShowKCFGCommand,
             VersionCommand,
@@ -365,7 +365,6 @@
         with ProcessPool(ncpus=workers) as pp:
             yield pp
 
-<<<<<<< HEAD
 
 class ProveCommand(
     Command,
@@ -435,126 +434,6 @@
         all_claims = kevm.get_claims(
             self.spec_file,
             spec_module_name=self.spec_module,
-=======
-                else:
-                    _LOGGER.info(f'Converting claim to KCFG: {claim.label}')
-                    kcfg, init_node_id, target_node_id = KCFG.from_claim(kevm.definition, claim)
-
-                    new_init = ensure_ksequence_on_k_cell(kcfg.node(init_node_id).cterm)
-                    new_target = ensure_ksequence_on_k_cell(kcfg.node(target_node_id).cterm)
-
-                    _LOGGER.info(f'Computing definedness constraint for initial node: {claim.label}')
-                    new_init = kcfg_explore.cterm_symbolic.assume_defined(new_init)
-
-                    _LOGGER.info(f'Simplifying initial and target node: {claim.label}')
-                    new_init, _ = kcfg_explore.cterm_symbolic.simplify(new_init)
-                    new_target, _ = kcfg_explore.cterm_symbolic.simplify(new_target)
-                    if CTerm._is_bottom(new_init.kast):
-                        raise ValueError('Simplifying initial node led to #Bottom, are you sure your LHS is defined?')
-                    if CTerm._is_top(new_target.kast):
-                        raise ValueError('Simplifying target node led to #Bottom, are you sure your RHS is defined?')
-
-                    kcfg.replace_node(init_node_id, new_init)
-                    kcfg.replace_node(target_node_id, new_target)
-
-                    proof_problem = APRProof(
-                        claim.label,
-                        kcfg,
-                        [],
-                        init_node_id,
-                        target_node_id,
-                        {},
-                        proof_dir=save_directory,
-                        subproof_ids=claims_graph[claim.label],
-                        admitted=claim.is_trusted,
-                    )
-
-            if proof_problem.admitted:
-                proof_problem.write_proof_data()
-                _LOGGER.info(f'Skipping execution of proof because it is marked as admitted: {proof_problem.id}')
-                return True, None
-
-            start_time = time.time()
-            passed = run_prover(
-                proof_problem,
-                kcfg_explore,
-                max_depth=max_depth,
-                max_iterations=max_iterations,
-                cut_point_rules=KEVMSemantics.cut_point_rules(
-                    break_on_jumpi, break_on_calls, break_on_storage, break_on_basic_blocks
-                ),
-                terminal_rules=KEVMSemantics.terminal_rules(break_every_step),
-                fail_fast=fail_fast,
-                always_check_subsumption=always_check_subsumption,
-                fast_check_subsumption=fast_check_subsumption,
-            )
-            end_time = time.time()
-            _LOGGER.info(f'Proof timing {proof_problem.id}: {end_time - start_time}s')
-            failure_log = None
-            if not passed:
-                failure_log = print_failure_info(proof_problem, kcfg_explore)
-
-            return passed, failure_log
-
-    topological_sorter = graphlib.TopologicalSorter(claims_graph)
-    topological_sorter.prepare()
-    with wrap_process_pool(workers=workers) as process_pool:
-        selected_results: list[tuple[bool, list[str] | None]] = []
-        selected_claims = []
-        while topological_sorter.is_active():
-            ready = topological_sorter.get_ready()
-            _LOGGER.info(f'Discharging proof obligations: {ready}')
-            curr_claim_list = [all_claim_jobs_by_label[label] for label in ready]
-            results: list[tuple[bool, list[str] | None]] = process_pool.map(_init_and_run_proof, curr_claim_list)
-            for label in ready:
-                topological_sorter.done(label)
-            selected_results.extend(results)
-            selected_claims.extend(curr_claim_list)
-
-    failed = 0
-    for job, r in zip(selected_claims, selected_results, strict=True):
-        passed, failure_log = r
-        if passed:
-            print(f'PROOF PASSED: {job.claim.label}')
-        else:
-            failed += 1
-            print(f'PROOF FAILED: {job.claim.label}')
-            if failure_info and failure_log is not None:
-                for line in failure_log:
-                    print(line)
-
-    if failed:
-        sys.exit(failed)
-
-
-def exec_prune(
-    definition_dir: Path,
-    spec_file: Path,
-    node: NodeIdLike,
-    includes: Iterable[str] = (),
-    save_directory: Path | None = None,
-    spec_module: str | None = None,
-    claim_labels: Iterable[str] | None = None,
-    exclude_claim_labels: Iterable[str] = (),
-    **kwargs: Any,
-) -> None:
-    _ignore_arg(kwargs, 'md_selector', f'--md-selector: {kwargs["md_selector"]}')
-    md_selector = 'k'
-
-    if save_directory is None:
-        raise ValueError('Must pass --save-directory to prune!')
-
-    kevm = KEVM(definition_dir, use_directory=save_directory)
-
-    include_dirs = [Path(include) for include in includes]
-    include_dirs += config.INCLUDE_DIRS
-
-    _LOGGER.info(f'Extracting claims from file: {spec_file}')
-    claim = single(
-        kevm.get_claims(
-            spec_file,
-            spec_module_name=spec_module,
->>>>>>> dcc2036c
             include_dirs=include_dirs,
             md_selector=md_selector,
             claim_labels=self.claim_labels,
@@ -695,118 +574,8 @@
                     for line in failure_log:
                         print(line)
 
-<<<<<<< HEAD
         if failed:
             sys.exit(failed)
-=======
-    apr_proof = APRProof.read_proof_data(save_directory, claim.label)
-    node_ids = apr_proof.prune(node)
-    _LOGGER.info(f'Pruned nodes: {node_ids}')
-    apr_proof.write_proof_data()
-
-
-def exec_section_edge(
-    definition_dir: Path,
-    spec_file: Path,
-    edge: tuple[str, str],
-    sections: int = 2,
-    includes: Iterable[str] = (),
-    save_directory: Path | None = None,
-    spec_module: str | None = None,
-    claim_labels: Iterable[str] | None = None,
-    exclude_claim_labels: Iterable[str] = (),
-    smt_timeout: int | None = None,
-    smt_retry_limit: int | None = None,
-    kore_rpc_command: str | Iterable[str] | None = None,
-    trace_rewrites: bool = False,
-    bug_report: BugReport | None = None,
-    use_booster: bool = False,
-    **kwargs: Any,
-) -> None:
-    md_selector = 'k'
-
-    if save_directory is None:
-        raise ValueError('Must pass --save-directory to section-edge!')
-
-    if kore_rpc_command is None:
-        kore_rpc_command = ('kore-rpc-booster',) if use_booster else ('kore-rpc',)
-    elif isinstance(kore_rpc_command, str):
-        kore_rpc_command = kore_rpc_command.split()
-
-    if smt_timeout is None:
-        smt_timeout = 300
-    if smt_retry_limit is None:
-        smt_retry_limit = 10
-
-    kevm = KEVM(definition_dir, use_directory=save_directory)
-    llvm_definition_dir = definition_dir / 'llvm-library' if use_booster else None
-
-    include_dirs = [Path(include) for include in includes]
-    include_dirs += config.INCLUDE_DIRS
-
-    claim = single(
-        kevm.get_claims(
-            spec_file,
-            spec_module_name=spec_module,
-            include_dirs=include_dirs,
-            md_selector=md_selector,
-            claim_labels=claim_labels,
-            exclude_claim_labels=exclude_claim_labels,
-        )
-    )
-
-    proof = APRProof.read_proof_data(save_directory, claim.label)
-    source_id, target_id = edge
-    with legacy_explore(
-        kevm,
-        kcfg_semantics=KEVMSemantics(),
-        id=proof.id,
-        bug_report=bug_report,
-        kore_rpc_command=kore_rpc_command,
-        smt_timeout=smt_timeout,
-        smt_retry_limit=smt_retry_limit,
-        trace_rewrites=trace_rewrites,
-        llvm_definition_dir=llvm_definition_dir,
-    ) as kcfg_explore:
-        kcfg, _ = kcfg_explore.section_edge(
-            proof.kcfg, source_id=int(source_id), target_id=int(target_id), logs=proof.logs, sections=sections
-        )
-    proof.write_proof_data()
-
-
-def exec_show_kcfg(
-    definition_dir: Path,
-    spec_file: Path,
-    save_directory: Path | None = None,
-    includes: Iterable[str] = (),
-    claim_labels: Iterable[str] | None = None,
-    exclude_claim_labels: Iterable[str] = (),
-    spec_module: str | None = None,
-    md_selector: str | None = None,
-    nodes: Iterable[NodeIdLike] = (),
-    node_deltas: Iterable[tuple[NodeIdLike, NodeIdLike]] = (),
-    to_module: bool = False,
-    minimize: bool = True,
-    failure_info: bool = False,
-    sort_collections: bool = False,
-    pending: bool = False,
-    failing: bool = False,
-    **kwargs: Any,
-) -> None:
-    kevm = KEVM(definition_dir)
-    include_dirs = [Path(include) for include in includes]
-    include_dirs += config.INCLUDE_DIRS
-    proof = get_apr_proof_for_spec(
-        kevm,
-        spec_file,
-        save_directory=save_directory,
-        spec_module_name=spec_module,
-        include_dirs=include_dirs,
-        md_selector=md_selector,
-        claim_labels=claim_labels,
-        exclude_claim_labels=exclude_claim_labels,
-    )
->>>>>>> dcc2036c
 
 
 class VersionCommand(Command, LoggingOptions):
@@ -822,7 +591,7 @@
         print(f'KEVM Version: {VERSION}')
 
 
-class PruneProofCommand(Command, KOptions, SpecOptions, LoggingOptions):
+class PruneCommand(Command, KOptions, SpecOptions, LoggingOptions):
     node: NodeIdLike
 
     @staticmethod
@@ -1049,59 +818,11 @@
     def help_str() -> str:
         return 'Run KEVM program.'
 
-<<<<<<< HEAD
     @staticmethod
     def default() -> dict[str, Any]:
         return {
             'output': PrintOutput.KORE,
         }
-=======
-    prune_args = command_parser.add_parser(
-        'prune',
-        help='Remove a node and its successors from the proof state.',
-        parents=[
-            kevm_cli_args.logging_args,
-            kevm_cli_args.k_args,
-            kevm_cli_args.spec_args,
-        ],
-    )
-    prune_args.add_argument('node', type=node_id_like, help='Node to remove CFG subgraph from.')
-
-    section_edge_args = command_parser.add_parser(
-        'section-edge',
-        help='Break an edge into sections.',
-        parents=[
-            kevm_cli_args.logging_args,
-            kevm_cli_args.k_args,
-            kevm_cli_args.spec_args,
-        ],
-    )
-    section_edge_args.add_argument('edge', type=arg_pair_of(str, str), help='Edge to section in CFG.')
-    section_edge_args.add_argument(
-        '--sections', type=int, default=2, help='Number of sections to make from edge (>= 2).'
-    )
-    section_edge_args.add_argument(
-        '--use-booster',
-        dest='use_booster',
-        default=False,
-        action='store_true',
-        help="Use the booster RPC server instead of kore-rpc. Requires calling kompile with '--target haskell-booster' flag",
-    )
-
-    prove_legacy_args = command_parser.add_parser(
-        'prove-legacy',
-        help='Run KEVM proof using the legacy kprove binary.',
-        parents=[
-            kevm_cli_args.logging_args,
-            kevm_cli_args.k_args,
-            kevm_cli_args.spec_args,
-            kevm_cli_args.kprove_legacy_args,
-        ],
-    )
-    prove_legacy_args.add_argument(
-        '--bug-report-legacy', default=False, action='store_true', help='Generate a legacy bug report.'
-    )
->>>>>>> dcc2036c
 
     @staticmethod
     def update_args(parser: ArgumentParser) -> None:
@@ -1132,6 +853,88 @@
         print(output_text)
 
 
+
+class SectionEdgeCommand(Command, LoggingOptions, KOptions, SpecOptions, RPCOptions, BugReportOptions, SMTOptions):
+    edge: tuple[str, str]
+    sections: int
+    use_booster: bool
+
+    @staticmethod
+    def name() -> str:
+        return 'section-edge'
+
+    @staticmethod
+    def help_str() -> str:
+        return 'Break an edge into sections.'
+
+    @staticmethod
+    def default() -> dict[str, Any]:
+        return {
+            'sections': 2,
+            'use-booster': False,
+        }
+
+    @staticmethod
+    def update_args(parser: ArgumentParser) -> None:
+        parser.add_argument('edge', type=arg_pair_of(str, str), help='Edge to section in CFG.')
+        parser.add_argument('--sections', type=int, help='Number of sections to make from edge (>= 2).')
+        parser.add_argument(
+            '--use-booster',
+            dest='use_booster',
+            action='store_true',
+            help="Use the booster RPC server instead of kore-rpc. Requires calling kompile with '--target haskell-booster' flag",
+        )
+
+    def exec(self) -> None:
+        md_selector = 'k'
+
+        if self.save_directory is None:
+            raise ValueError('Must pass --save-directory to section-edge!')
+
+        kore_rpc_command: Iterable[str]
+        if self.kore_rpc_command is None:
+            kore_rpc_command = ('kore-rpc-booster',) if self.use_booster else ('kore-rpc',)
+        elif isinstance(self.kore_rpc_command, str):
+            kore_rpc_command = self.kore_rpc_command.split()
+
+        if self.definition_dir is None:
+            raise ValueError('Must pass --definition to section-edge!')
+
+        kevm = KEVM(self.definition_dir, use_directory=self.save_directory)
+        llvm_definition_dir = self.definition_dir / 'llvm-library' if self.use_booster else None
+
+        include_dirs = [Path(include) for include in self.includes]
+        include_dirs += config.INCLUDE_DIRS
+
+        claim = single(
+            kevm.get_claims(
+                self.spec_file,
+                spec_module_name=self.spec_module,
+                include_dirs=include_dirs,
+                md_selector=md_selector,
+                claim_labels=self.claim_labels,
+                exclude_claim_labels=self.exclude_claim_labels,
+            )
+        )
+
+        proof = APRProof.read_proof_data(self.save_directory, claim.label)
+        source_id, target_id = self.edge
+        with legacy_explore(
+            kevm,
+            kcfg_semantics=KEVMSemantics(),
+            id=proof.id,
+            bug_report=self.bug_report,
+            kore_rpc_command=kore_rpc_command,
+            smt_timeout=self.smt_timeout,
+            smt_retry_limit=self.smt_retry_limit,
+            trace_rewrites=self.trace_rewrites,
+            llvm_definition_dir=llvm_definition_dir,
+        ) as kcfg_explore:
+            kcfg, _ = kcfg_explore.section_edge(
+                proof.kcfg, source_id=int(source_id), target_id=int(target_id), logs=proof.logs, sections=self.sections
+            )
+        proof.write_proof_data()
+
 # Helpers
 
 
