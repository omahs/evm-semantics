--- conflicted
+++ resolved
@@ -974,13 +974,6 @@
         action='store_true',
         help='Strip output that is likely to change without the contract logic changing',
     )
-<<<<<<< HEAD
-    foundry_show_args.add_argument(
-        '--pending', dest='pending', default=False, action='store_true', help='Also display pending nodes'
-    )
-    foundry_show_args.add_argument(
-        '--failing', dest='failing', default=False, action='store_true', help='Also display failing nodes'
-    )
 
     foundry_koverage_args = command_parser.add_parser(
         'foundry-koverage',
@@ -1004,8 +997,6 @@
         help='Limit to only listed tests, ContractName.TestName',
     )
 
-=======
->>>>>>> 71ab7861
     foundry_to_dot = command_parser.add_parser(
         'foundry-to-dot',
         help='Dump the given CFG for the test as DOT for visualization.',
