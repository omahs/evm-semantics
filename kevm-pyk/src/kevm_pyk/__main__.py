import json
import logging
import sys
from argparse import ArgumentParser, Namespace
from pathlib import Path
from typing import Any, Callable, Dict, Final, Iterable, List, Optional, Tuple, TypeVar

from pyk.cli_utils import dir_path, file_path
from pyk.cterm import CTerm, build_rule
from pyk.kast.inner import KApply, KInner, KRewrite, KToken
from pyk.kast.manip import get_cell, minimize_term, push_down_rewrites
from pyk.kast.outer import KDefinition, KFlatModule, KImport, KRequire, KRule
from pyk.kcfg import KCFG, KCFGExplore, KCFGViewer
from pyk.ktool.kit import KIT
from pyk.ktool.kompile import KompileBackend
from pyk.ktool.krun import KRunOutput, _krun
from pyk.prelude.k import GENERATED_TOP_CELL
from pyk.utils import shorten_hashes

from .gst_to_kore import gst_to_kore
from .kevm import KEVM, Foundry
from .solc_to_k import Contract, contract_to_main_module, method_to_cfg, solc_compile
<<<<<<< HEAD
from .utils import (
    KDefinition__expand_macros,
    KPrint_make_unparsing,
    cfg_file_name,
    find_free_port,
    parallel_kcfg_explore,
    write_cfg,
)
=======
from .utils import KDefinition__expand_macros, KPrint_make_unparsing, find_free_port, parallel_kcfg_explore
>>>>>>> 3e19f1f7

T = TypeVar('T')

_LOGGER: Final = logging.getLogger(__name__)
_LOG_FORMAT: Final = '%(levelname)s %(asctime)s %(name)s - %(message)s'


def _ignore_arg(args: Dict[str, Any], arg: str, cli_option: str) -> None:
    if arg in args:
        if args[arg] is not None:
            _LOGGER.warning(f'Ignoring command-line option: {cli_option}')
        args.pop(arg)


def main() -> None:
    sys.setrecursionlimit(15000000)
    parser = _create_argument_parser()
    args = parser.parse_args()
    logging.basicConfig(level=_loglevel(args), format=_LOG_FORMAT)

    executor_name = 'exec_' + args.command.lower().replace('-', '_')
    if executor_name not in globals():
        raise AssertionError(f'Unimplemented command: {args.command}')

    execute = globals()[executor_name]
    execute(**vars(args))


# Command implementation


def exec_compile(contract_file: Path, profile: bool, **kwargs: Any) -> None:
    res = solc_compile(contract_file, profile=profile)
    print(json.dumps(res))


def exec_gst_to_kore(input_file: Path, schedule: str, mode: str, chainid: int, **kwargs: Any) -> None:
    gst_to_kore(input_file, sys.stdout, schedule, mode, chainid)


def exec_kompile(
    definition_dir: Path,
    backend: KompileBackend,
    profile: bool,
    main_file: Path,
    emit_json: bool,
    includes: List[str],
    main_module: Optional[str],
    syntax_module: Optional[str],
    md_selector: Optional[str],
    ccopts: Iterable[str] = (),
    llvm_kompile: bool = True,
    o0: bool = False,
    o1: bool = False,
    o2: bool = False,
    o3: bool = False,
    debug: bool = False,
    **kwargs: Any,
) -> None:
    optimization = 0
    if o1:
        optimization = 1
    if o2:
        optimization = 2
    if o3:
        optimization = 3
    KEVM.kompile(
        definition_dir,
        backend,
        main_file,
        emit_json=emit_json,
        includes=includes,
        main_module_name=main_module,
        syntax_module_name=syntax_module,
        md_selector=md_selector,
        profile=profile,
        debug=debug,
        ccopts=ccopts,
        llvm_kompile=llvm_kompile,
        optimization=optimization,
    )


def exec_solc_to_k(
    definition_dir: Path,
    profile: bool,
    contract_file: Path,
    contract_name: str,
    main_module: Optional[str],
    spec_module: Optional[str],
    requires: List[str],
    imports: List[str],
    **kwargs: Any,
) -> None:
    kevm = KEVM(definition_dir, profile=profile)
    empty_config = kevm.definition.empty_config(KEVM.Sorts.KEVM_CELL)
    solc_json = solc_compile(contract_file, profile=profile)
    contract_json = solc_json['contracts'][contract_file.name][contract_name]
    contract = Contract(contract_name, contract_json, foundry=False)
    contract_module = contract_to_main_module(contract, empty_config, imports=['EDSL'] + imports)
    _main_module = KFlatModule(
        main_module if main_module else 'MAIN', [], [KImport(mname) for mname in [contract_module.name] + imports]
    )
    _spec_module = KFlatModule(spec_module if spec_module else 'SPEC')
    modules = (contract_module, _main_module, _spec_module)
    bin_runtime_definition = KDefinition(
        _main_module.name, modules, requires=[KRequire(req) for req in ['edsl.md'] + requires]
    )
    _kprint = KPrint_make_unparsing(kevm, extra_modules=modules)
    KEVM._patch_symbol_table(_kprint.symbol_table)
    print(_kprint.pretty_print(bin_runtime_definition) + '\n')


def exec_foundry_kompile(
    definition_dir: Path,
    profile: bool,
    foundry_out: Path,
    md_selector: Optional[str] = None,
    includes: Iterable[str] = (),
    regen: bool = False,
    rekompile: bool = False,
    requires: Iterable[str] = (),
    imports: Iterable[str] = (),
    ccopts: Iterable[str] = (),
    llvm_kompile: bool = True,
    debug: bool = False,
    **kwargs: Any,
) -> None:
    _ignore_arg(kwargs, 'main_module', f'--main-module {kwargs["main_module"]}')
    _ignore_arg(kwargs, 'syntax_module', f'--syntax-module {kwargs["syntax_module"]}')
    _ignore_arg(kwargs, 'spec_module', f'--spec-module {kwargs["spec_module"]}')
    _ignore_arg(kwargs, 'backend', f'--backend {kwargs["backend"]}')
    _ignore_arg(kwargs, 'o0', '-O0')
    _ignore_arg(kwargs, 'o1', '-O1')
    _ignore_arg(kwargs, 'o2', '-O2')
    _ignore_arg(kwargs, 'o3', '-O3')
    main_module = 'FOUNDRY-MAIN'
    syntax_module = 'FOUNDRY-MAIN'
    foundry_definition_dir = foundry_out / 'kompiled'
    foundry_main_file = foundry_definition_dir / 'foundry.k'
    kompiled_timestamp = foundry_definition_dir / 'timestamp'
    srcmap_dir = foundry_out / 'srcmaps'
    requires = ['foundry.md'] + list(requires)
    imports = ['FOUNDRY'] + list(imports)

    if not foundry_definition_dir.exists():
        foundry_definition_dir.mkdir()
    if not srcmap_dir.exists():
        srcmap_dir.mkdir()

    json_paths = _contract_json_paths(foundry_out)
    contracts = [_contract_from_json(json_path) for json_path in json_paths]

    for c in contracts:
        srcmap_file = srcmap_dir / f'{c.name}.json'
        with open(srcmap_file, 'w') as smf:
            smf.write(json.dumps(c.srcmap))
            _LOGGER.info(f'Wrote source map: {srcmap_file}')

    foundry = Foundry(definition_dir, profile=profile)
    empty_config = foundry.definition.empty_config(Foundry.Sorts.FOUNDRY_CELL)

    bin_runtime_definition = _foundry_to_bin_runtime(
        empty_config=empty_config,
        contracts=contracts,
        main_module=main_module,
        requires=requires,
        imports=imports,
    )

    if regen or not foundry_main_file.exists():
        with open(foundry_main_file, 'w') as fmf:
            _LOGGER.info(f'Writing file: {foundry_main_file}')
            _foundry = Foundry(definition_dir=definition_dir)
            _kprint = KPrint_make_unparsing(_foundry, extra_modules=bin_runtime_definition.modules)
            Foundry._patch_symbol_table(_kprint.symbol_table)
            fmf.write(_kprint.pretty_print(bin_runtime_definition) + '\n')

    if regen or rekompile or not kompiled_timestamp.exists():
        _LOGGER.info(f'Kompiling definition: {foundry_main_file}')
        KEVM.kompile(
            foundry_definition_dir,
            KompileBackend.HASKELL,
            foundry_main_file,
            emit_json=True,
            includes=includes,
            main_module_name=main_module,
            syntax_module_name=syntax_module,
            md_selector=md_selector,
            profile=profile,
            debug=debug,
            ccopts=ccopts,
            llvm_kompile=llvm_kompile,
        )


def _contract_json_paths(foundry_out: Path) -> List[str]:
    pattern = '*.sol/*.json'
    paths = foundry_out.glob(pattern)
    json_paths = [str(path) for path in paths]
    json_paths = [json_path for json_path in json_paths if not json_path.endswith('.metadata.json')]
    json_paths = sorted(json_paths)  # Must sort to get consistent output order on different platforms
    return json_paths


def _contract_from_json(json_path: str) -> Contract:
    _LOGGER.info(f'Processing contract file: {json_path}')
    with open(json_path, 'r') as json_file:
        contract_json = json.loads(json_file.read())
    contract_name = json_path.split('/')[-1]
    contract_name = contract_name[0:-5] if contract_name.endswith('.json') else contract_name
    return Contract(contract_name, contract_json, foundry=True)


def _foundry_to_bin_runtime(
    empty_config: KInner,
    contracts: Iterable[Contract],
    main_module: Optional[str],
    requires: Iterable[str],
    imports: Iterable[str],
) -> KDefinition:
    modules = []
    for contract in contracts:
        module = contract_to_main_module(contract, empty_config, imports=imports)
        _LOGGER.info(f'Produced contract module: {module.name}')
        modules.append(module)
    _main_module = KFlatModule(
        main_module if main_module else 'MAIN',
        imports=(KImport(mname) for mname in [_m.name for _m in modules] + list(imports)),
    )
    modules.append(_main_module)

    bin_runtime_definition = KDefinition(
        _main_module.name,
        modules,
        requires=(KRequire(req) for req in list(requires)),
    )

    return bin_runtime_definition


def exec_prove(
    definition_dir: Path,
    profile: bool,
    spec_file: Path,
    includes: List[str],
    bug_report: bool,
    save_directory: Optional[Path] = None,
    spec_module: Optional[str] = None,
    md_selector: Optional[str] = None,
    claim_labels: Iterable[str] = (),
    exclude_claim_labels: Iterable[str] = (),
    max_depth: int = 100,
    max_iterations: Optional[int] = None,
    workers: int = 1,
    simplify_init: bool = True,
    break_every_step: bool = False,
    break_on_calls: bool = False,
    implication_every_block: bool = True,
    rpc_base_port: Optional[int] = None,
    **kwargs: Any,
) -> None:
    kevm = KEVM(definition_dir, use_directory=save_directory, profile=profile)

    _LOGGER.info(f'Extracting claims from file: {spec_file}')
    claims = kevm.get_claims(
        spec_file,
        spec_module_name=spec_module,
        include_dirs=[Path(i) for i in includes],
        md_selector=md_selector,
        claim_labels=claim_labels,
        exclude_claim_labels=exclude_claim_labels,
    )

    _LOGGER.info(f'Converting {len(claims)} KClaims to KCFGs')
    proof_problems = {c.label: KCFG.from_claim(kevm.definition, c) for c in claims}
    if simplify_init:
        with KCFGExplore(kevm, port=find_free_port()) as kcfg_explore:
            proof_problems = {claim: kcfg_explore.simplify(claim, cfg) for claim, cfg in proof_problems.items()}

    results = parallel_kcfg_explore(
        kevm,
        proof_problems,
        save_directory=save_directory,
        max_depth=max_depth,
        max_iterations=max_iterations,
        workers=workers,
        break_every_step=break_every_step,
        break_on_calls=break_on_calls,
        implication_every_block=implication_every_block,
        rpc_base_port=rpc_base_port,
        is_terminal=KEVM.is_terminal,
        extract_branches=KEVM.extract_branches,
    )
    failed = 0
    for pid, r in results.items():
        if r:
            print(f'PROOF PASSED: {pid}')
        else:
            failed += 1
            print(f'PROOF FAILED: {pid}')
    sys.exit(failed)


<<<<<<< HEAD
def exec_view_kcfg(definition_dir: Path, kcfg_file: Path, profile: bool, **kwargs: Any) -> None:
    kevm = KEVM(definition_dir, profile=profile)
    viewer = KCFGViewer(kcfg_file, kevm, node_printer=kevm.short_info)
=======
def exec_view_kcfg(definition_dir: Path, claim: str, kcfgs_dir: Path, profile: bool, **kwargs: Any) -> None:
    kevm = KEVM(definition_dir, profile=profile)
    kcfg = KCFGExplore.read_cfg(claim, kcfgs_dir)
    if kcfg is None:
        raise ValueError(f'Could not load CFG {claim} from {kcfgs_dir}')
    viewer = KCFGViewer(kcfg, kevm, node_printer=kevm.short_info)
>>>>>>> 3e19f1f7
    viewer.run()


def exec_foundry_prove(
    profile: bool,
    foundry_out: Path,
    max_depth: int = 100,
    max_iterations: Optional[int] = None,
    reinit: bool = False,
    tests: Iterable[str] = (),
    exclude_tests: Iterable[str] = (),
    workers: int = 1,
    simplify_init: bool = True,
    break_every_step: bool = False,
    break_on_calls: bool = False,
    implication_every_block: bool = True,
    rpc_base_port: Optional[int] = None,
    **kwargs: Any,
) -> None:
    _ignore_arg(kwargs, 'main_module', f'--main-module: {kwargs["main_module"]}')
    _ignore_arg(kwargs, 'syntax_module', f'--syntax-module: {kwargs["syntax_module"]}')
    _ignore_arg(kwargs, 'definition_dir', f'--definition: {kwargs["definition_dir"]}')
    _ignore_arg(kwargs, 'spec_module', f'--spec-module: {kwargs["spec_module"]}')
    if workers <= 0:
        raise ValueError(f'Must have at least one worker, found: --workers {workers}')
    if max_iterations is not None and max_iterations < 0:
        raise ValueError(f'Must have a non-negative number of iterations, found: --max-iterations {max_iterations}')
    definition_dir = foundry_out / 'kompiled'
    use_directory = foundry_out / 'specs'
    use_directory.mkdir(parents=True, exist_ok=True)
    kcfgs_dir = foundry_out / 'kcfgs'
    if not kcfgs_dir.exists():
        kcfgs_dir.mkdir()
    foundry = Foundry(definition_dir, profile=profile, use_directory=use_directory)

    json_paths = _contract_json_paths(foundry_out)
    contracts = [_contract_from_json(json_path) for json_path in json_paths]
    all_tests = [
        f'{contract.name}.{method.name}'
        for contract in contracts
        if contract.name.endswith('Test')
        for method in contract.methods
        if method.name.startswith('test')
    ]
    all_non_tests = [
        f'{contract.name}.{method.name}'
        for contract in contracts
        for method in contract.methods
        if f'{contract.name}.{method.name}' not in all_tests
    ]
    unfound_tests: List[str] = []
    tests = list(tests)
    if not tests:
        tests = all_tests
    for _t in tests:
        if _t not in (all_tests + all_non_tests):
            unfound_tests.append(_t)
    for _t in exclude_tests:
        if _t not in all_tests:
            unfound_tests.append(_t)
        if _t in tests:
            tests.remove(_t)
    _LOGGER.info(f'Running tests: {tests}')
    if unfound_tests:
        raise ValueError(f'Test identifiers not found: {unfound_tests}')

    kcfgs: Dict[str, KCFG] = {}
    for test in tests:
        kcfg = KCFGExplore.read_cfg(test, kcfgs_dir)
        if kcfg is not None and not reinit:
            kcfgs[test] = kcfg
        else:
            _LOGGER.info(f'Initializing KCFG for test: {test}')
            contract_name, method_name = test.split('.')
            contract = [c for c in contracts if c.name == contract_name][0]
            method = [m for m in contract.methods if m.name == method_name][0]
            empty_config = foundry.definition.empty_config(GENERATED_TOP_CELL)
            kcfg = method_to_cfg(empty_config, contract, method)
            init_term = kcfg.get_unique_init().cterm.kast
            target_term = kcfg.get_unique_target().cterm.kast
            _LOGGER.info(f'Expanding macros in initial state for test: {test}')
            init_term = KDefinition__expand_macros(foundry.definition, init_term)
            init_cterm = KEVM.add_invariant(CTerm(init_term))
            _LOGGER.info(f'Expanding macros in target state for test: {test}')
            target_term = KDefinition__expand_macros(foundry.definition, target_term)
            target_cterm = KEVM.add_invariant(CTerm(target_term))
<<<<<<< HEAD
            cfg.replace_node(cfg.get_unique_init().id, init_cterm)
            cfg.replace_node(cfg.get_unique_target().id, target_cterm)
            if simplify_init:
                with KCFGExplore(foundry, port=find_free_port()) as kcfg_explore:
                    cfg = kcfg_explore.simplify(test, cfg)
            kcfgs[test] = cfg
        else:
            with open(kcfg_file, 'r') as kf:
                kcfgs[test] = KCFG.from_dict(json.loads(kf.read()))
=======
            kcfg.replace_node(kcfg.get_unique_init().id, init_cterm)
            kcfg.replace_node(kcfg.get_unique_target().id, target_cterm)
            if simplify_init:
                with KCFGExplore(foundry, port=find_free_port()) as kcfg_explore:
                    kcfg = kcfg_explore.simplify(test, kcfg)
            kcfgs[test] = kcfg
            KCFGExplore.write_cfg(test, kcfgs_dir, kcfg)
>>>>>>> 3e19f1f7

    results = parallel_kcfg_explore(
        foundry,
        kcfgs,
        save_directory=kcfgs_dir,
        max_depth=max_depth,
        max_iterations=max_iterations,
        workers=workers,
        break_every_step=break_every_step,
        break_on_calls=break_on_calls,
        implication_every_block=implication_every_block,
        rpc_base_port=rpc_base_port,
        is_terminal=KEVM.is_terminal,
        extract_branches=KEVM.extract_branches,
    )
    failed = 0
    for pid, r in results.items():
        if r:
            print(f'PROOF PASSED: {pid}')
        else:
            failed += 1
            print(f'PROOF FAILED: {pid}')
    sys.exit(failed)


def exec_foundry_show(
    profile: bool,
    foundry_out: Path,
    test: str,
    nodes: Iterable[str] = (),
    node_deltas: Iterable[Tuple[str, str]] = (),
    to_module: bool = False,
    minimize: bool = True,
    **kwargs: Any,
) -> None:
    definition_dir = foundry_out / 'kompiled'
    use_directory = foundry_out / 'specs'
    use_directory.mkdir(parents=True, exist_ok=True)
    kcfgs_dir = foundry_out / 'kcfgs'
<<<<<<< HEAD
    kcfg_file = kcfgs_dir / f'{cfg_file_name(test)}.json'
=======
>>>>>>> 3e19f1f7
    contract = test.split('.')[0]
    srcmap_dir = foundry_out / 'srcmaps'
    srcmap_file = srcmap_dir / f'{contract}.json'
    foundry = Foundry(definition_dir, profile=profile, use_directory=use_directory)
    srcmap: Optional[Dict[int, str]] = None
    if srcmap_file.exists():
        with open(srcmap_file, 'r') as sm:
            srcmap = {int(k): v for k, v in json.loads(sm.read()).items()}

    def _node_pretty(_ct: CTerm) -> List[str]:
        k_cell = foundry.pretty_print(get_cell(_ct.config, 'K_CELL')).replace('\n', ' ')
        if len(k_cell) > 80:
            k_cell = k_cell[0:80] + ' ...'
        k_str = f'k: {k_cell}'
        calldepth_str = f'callDepth: {foundry.pretty_print(get_cell(_ct.config, "CALLDEPTH_CELL"))}'
        statuscode_str = f'statusCode: {foundry.pretty_print(get_cell(_ct.config, "STATUSCODE_CELL"))}'
        _pc = get_cell(_ct.config, 'PC_CELL')
        pc_str = f'pc: {foundry.pretty_print(_pc)}'
        ret_strs = [k_str, calldepth_str, statuscode_str, pc_str]
        if type(_pc) is KToken and srcmap is not None:
            pc = int(_pc.token)
            if pc in srcmap:
                ret_strs.append(f'srcmap: {srcmap[pc]}')
            else:
                _LOGGER.warning(f'pc not found in srcmap: {pc}')
        return ret_strs

    kcfg = KCFGExplore.read_cfg(test, kcfgs_dir)
    if kcfg is None:
        raise ValueError(f'Could not load CFG {test} from {kcfgs_dir}')
    list(map(print, kcfg.pretty(foundry, minimize=minimize, node_printer=_node_pretty)))

    for node_id in nodes:
        kast = kcfg.node(node_id).cterm.kast
        if minimize:
            kast = minimize_term(kast)
        print(f'\n\nNode {node_id}:\n\n{foundry.pretty_print(kast)}\n')

    for node_id_1, node_id_2 in node_deltas:
        config_1 = kcfg.node(node_id_1).cterm.config
        config_2 = kcfg.node(node_id_2).cterm.config
        config_delta = push_down_rewrites(KRewrite(config_1, config_2))
        if minimize:
            config_delta = minimize_term(config_delta)
        print(f'\n\nState Delta {node_id_1} => {node_id_2}:\n\n{foundry.pretty_print(config_delta)}\n')

    if to_module:

        def to_rule(edge: KCFG.Edge) -> KRule:
            sentence_id = f'BASIC-BLOCK-{edge.source.id}-TO-{edge.target.id}'
            init_cterm = CTerm(edge.source.cterm.config)
            for c in edge.source.cterm.constraints:
                assert type(c) is KApply
                if c.label.name == '#Ceil':
                    _LOGGER.warning(f'Ignoring Ceil condition: {c}')
                else:
                    init_cterm.add_constraint(c)
            target_cterm = CTerm(edge.target.cterm.config)
            for c in edge.source.cterm.constraints:
                assert type(c) is KApply
                if c.label.name == '#Ceil':
                    _LOGGER.warning(f'Ignoring Ceil condition: {c}')
                else:
                    target_cterm.add_constraint(c)
            rule, _ = build_rule(sentence_id, init_cterm.add_constraint(edge.condition), target_cterm, priority=35)
            return rule

        rules = [to_rule(e) for e in kcfg.edges() if e.depth > 0]
        new_module = KFlatModule('SUMMARY', rules)
        print(foundry.pretty_print(new_module) + '\n')


def exec_foundry_list(
    profile: bool,
    foundry_out: Path,
    details: bool = True,
    **kwargs: Any,
) -> None:
    kcfgs_dir = foundry_out / 'kcfgs'
    pattern = '*.json'
    paths = kcfgs_dir.glob(pattern)
    for kcfg_file in paths:
        kcfg_json = json.loads(Path(kcfg_file).read_text())
        cfg_id = kcfg_json['cfgid']
        kcfg = KCFG.from_dict(kcfg_json)
        total_nodes = len(kcfg.nodes)
        frontier_nodes = len(kcfg.frontier)
        stuck_nodes = len(kcfg.stuck)
        proven = 'failed'
        if stuck_nodes == 0:
            proven = 'pending'
            if frontier_nodes == 0:
                proven = 'passed'
        print(f'{cfg_id}: {proven}')
        if details:
            print(f'    path: {kcfg_file}')
            print(f'    nodes: {total_nodes}')
            print(f'    frontier: {frontier_nodes}')
            print(f'    stuck: {stuck_nodes}')
            print()


def exec_run(
    definition_dir: Path,
    profile: bool,
    input_file: Path,
    term: bool,
    parser: Optional[str],
    expand_macros: str,
    depth: Optional[int],
    output: str,
    **kwargs: Any,
) -> None:
    krun_result = _krun(
        definition_dir=Path(definition_dir),
        input_file=Path(input_file),
        depth=depth,
        profile=profile,
        term=term,
        no_expand_macros=not expand_macros,
        parser=parser,
        output=KRunOutput[output.upper()],
    )
    print(krun_result.stdout)
    sys.exit(krun_result.returncode)


def exec_foundry_view_kcfg(foundry_out: Path, test: str, profile: bool, **kwargs: Any) -> None:
    definition_dir = foundry_out / 'kompiled'
    use_directory = foundry_out / 'specs'
    kcfgs_dir = foundry_out / 'kcfgs'
<<<<<<< HEAD
    kcfg_file = kcfgs_dir / f'{cfg_file_name(test)}.json'
    use_directory.mkdir(parents=True, exist_ok=True)
    foundry = Foundry(definition_dir, profile=profile, use_directory=use_directory)
    kcfg = KCFG.from_json(kcfg_file.read_text())
    viewer = KCFGViewer(kcfg, foundry)
=======
    use_directory.mkdir(parents=True, exist_ok=True)
    foundry = Foundry(definition_dir, profile=profile, use_directory=use_directory)
    kcfg = KCFGExplore.read_cfg(test, kcfgs_dir)
    if kcfg is None:
        raise ValueError(f'Could not load CFG {test} from {kcfgs_dir}')
    viewer = KCFGViewer(kcfg, foundry, node_printer=foundry.short_info)
>>>>>>> 3e19f1f7
    viewer.run()


def exec_foundry_remove_node(foundry_out: Path, test: str, node: str, profile: bool, **kwargs: Any) -> None:
    kcfgs_dir = foundry_out / 'kcfgs'
<<<<<<< HEAD
    kcfg_file = kcfgs_dir / f'{test}.json'
    with open(kcfg_file, 'r') as kf:
        kcfg = KCFG.from_dict(json.loads(kf.read()))
=======
    kcfg = KCFGExplore.read_cfg(test, kcfgs_dir)
    if kcfg is None:
        raise ValueError(f'Could not load CFG {test} from {kcfgs_dir}')
>>>>>>> 3e19f1f7
    for _node in kcfg.reachable_nodes(node, traverse_covers=True):
        if not kcfg.is_target(_node.id):
            _LOGGER.info(f'Removing node: {shorten_hashes(_node.id)}')
            kcfg.remove_node(_node.id)
<<<<<<< HEAD
    write_cfg(kcfg, kcfg_file)
=======
    KCFGExplore.write_cfg(test, kcfgs_dir, kcfg)
>>>>>>> 3e19f1f7


def exec_foundry_simplify_node(
    foundry_out: Path, test: str, node: str, profile: bool, replace: bool = False, minimize: bool = True, **kwargs: Any
) -> None:
    definition_dir = foundry_out / 'kompiled'
    use_directory = foundry_out / 'specs'
    kcfgs_dir = foundry_out / 'kcfgs'
<<<<<<< HEAD
    kcfg_file = kcfgs_dir / f'{test}.json'
    use_directory.mkdir(parents=True, exist_ok=True)
    foundry = Foundry(definition_dir, profile=profile, use_directory=use_directory)
    with open(kcfg_file, 'r') as kf:
        cfg = KCFG.from_dict(json.loads(kf.read()))
    cterm = cfg.node(node).cterm
=======
    use_directory.mkdir(parents=True, exist_ok=True)
    foundry = Foundry(definition_dir, profile=profile, use_directory=use_directory)
    kcfg = KCFGExplore.read_cfg(test, kcfgs_dir)
    if kcfg is None:
        raise ValueError(f'Could not load CFG {test} from {kcfgs_dir}')
    cterm = kcfg.node(node).cterm
>>>>>>> 3e19f1f7
    port = find_free_port()
    with KCFGExplore(foundry, port=port) as kcfg_explore:
        new_term = kcfg_explore.cterm_simplify(cterm)
    new_term_minimized = new_term if not minimize else minimize_term(new_term)
    print(f'Simplified:\n{foundry.pretty_print(new_term_minimized)}')
    if replace:
<<<<<<< HEAD
        cfg.replace_node(node, CTerm(new_term))
        write_cfg(cfg, kcfg_file)
=======
        kcfg.replace_node(node, CTerm(new_term))
        KCFGExplore.write_cfg(test, kcfgs_dir, kcfg)
>>>>>>> 3e19f1f7


# Helpers


def _create_argument_parser() -> ArgumentParser:
    def list_of(elem_type: Callable[[str], T], delim: str = ';') -> Callable[[str], List[T]]:
        def parse(s: str) -> List[T]:
            return [elem_type(elem) for elem in s.split(delim)]

        return parse

    shared_args = ArgumentParser(add_help=False)
    shared_args.add_argument('--verbose', '-v', default=False, action='store_true', help='Verbose output.')
    shared_args.add_argument('--debug', default=False, action='store_true', help='Debug output.')
    shared_args.add_argument('--profile', default=False, action='store_true', help='Coarse process-level profiling.')
    shared_args.add_argument('--workers', '-j', default=1, type=int, help='Number of processes to run in parallel.')

    rpc_args = ArgumentParser(add_help=False)
    rpc_args.add_argument(
        '--rpc-base-port',
        dest='rpc_base_port',
        type=int,
        help='Base port to use for RPC server invocations.',
    )

    explore_args = ArgumentParser(add_help=False)
    explore_args.add_argument(
        '--break-every-step',
        dest='break_every_step',
        default=False,
        action='store_true',
        help='Store a node for every EVM opcode step (expensive).',
    )
    explore_args.add_argument(
        '--break-on-calls',
        dest='break_on_calls',
        default=False,
        action='store_true',
        help='Store a node for every EVM call made.',
    )
    explore_args.add_argument(
        '--implication-every-block',
        dest='implication_every_block',
        default=True,
        action='store_true',
        help='Check subsumption into target state every basic block, not just at terminal nodes.',
    )
    explore_args.add_argument(
        '--no-implication-every-block',
        dest='implication_every_block',
        action='store_false',
        help='Do not check subsumption into target state every basic block, not just at terminal nodes.',
    )
    explore_args.add_argument(
        '--simplify-init',
        dest='simplify_init',
        default=True,
        action='store_true',
        help='Simplify the initial and target states at startup.',
    )
    explore_args.add_argument(
        '--no-simplify-init',
        dest='simplify_init',
        action='store_false',
        help='Do not simplify the initial and target states at startup.',
    )
    explore_args.add_argument(
        '--max-depth',
        dest='max_depth',
        default=100,
        type=int,
        help='Store every Nth state in the KCFG for inspection.',
    )
    explore_args.add_argument(
        '--max-iterations',
        dest='max_iterations',
        default=None,
        type=int,
        help='Store every Nth state in the KCFG for inspection.',
    )

    k_args = ArgumentParser(add_help=False)
    k_args.add_argument('--depth', default=None, type=int, help='Maximum depth to execute to.')
    k_args.add_argument(
        '-I', type=str, dest='includes', default=[], action='append', help='Directories to lookup K definitions in.'
    )
    k_args.add_argument('--main-module', default=None, type=str, help='Name of the main module.')
    k_args.add_argument('--syntax-module', default=None, type=str, help='Name of the syntax module.')
    k_args.add_argument('--spec-module', default=None, type=str, help='Name of the spec module.')
    k_args.add_argument('--definition', type=str, dest='definition_dir', help='Path to definition to use.')
    k_args.add_argument(
        '--md-selector',
        type=str,
        default='k & ! nobytes & ! node',
        help='Code selector expression to use when reading markdown.',
    )

    kprove_args = ArgumentParser(add_help=False)
    kprove_args.add_argument(
        '--debug-equations', type=list_of(str, delim=','), default=[], help='Comma-separate list of equations to debug.'
    )
    kprove_args.add_argument(
        '--bug-report',
        default=False,
        action='store_true',
        help='Generate a haskell-backend bug report for the execution.',
    )
    kprove_args.add_argument(
        '--minimize', dest='minimize', default=True, action='store_true', help='Minimize prover output.'
    )
    kprove_args.add_argument(
        '--no-minimize', dest='minimize', action='store_false', help='Do not minimize prover output.'
    )

    k_kompile_args = ArgumentParser(add_help=False)
    k_kompile_args.add_argument('--backend', type=KompileBackend, help='[llvm|haskell]')
    k_kompile_args.add_argument(
        '--emit-json',
        dest='emit_json',
        default=True,
        action='store_true',
        help='Emit JSON definition after compilation.',
    )
    k_kompile_args.add_argument(
        '--no-emit-json', dest='emit_json', action='store_false', help='Do not JSON definition after compilation.'
    )
    k_kompile_args.add_argument(
        '-ccopt',
        dest='ccopts',
        default=[],
        action='append',
        help='Additional arguments to pass to llvm-kompile.',
    )
    k_kompile_args.add_argument(
        '--no-llvm-kompile',
        dest='llvm_kompile',
        default=True,
        action='store_false',
        help='Do not run llvm-kompile process.',
    )
    k_kompile_args.add_argument('-O0', dest='o0', default=False, action='store_true', help='Optimization level 0.')
    k_kompile_args.add_argument('-O1', dest='o1', default=False, action='store_true', help='Optimization level 1.')
    k_kompile_args.add_argument('-O2', dest='o2', default=False, action='store_true', help='Optimization level 2.')
    k_kompile_args.add_argument('-O3', dest='o3', default=False, action='store_true', help='Optimization level 3.')

    evm_chain_args = ArgumentParser(add_help=False)
    evm_chain_args.add_argument(
        '--schedule',
        type=str,
        default='LONDON',
        help='KEVM Schedule to use for execution. One of [DEFAULT|FRONTIER|HOMESTEAD|TANGERINE_WHISTLE|SPURIOUS_DRAGON|BYZANTIUM|CONSTANTINOPLE|PETERSBURG|ISTANBUL|BERLIN|LONDON].',
    )
    evm_chain_args.add_argument('--chainid', type=int, default=1, help='Chain ID to use for execution.')
    evm_chain_args.add_argument(
        '--mode', type=str, default='NORMAL', help='Execution mode to use. One of [NORMAL|VMTESTS].'
    )

    k_gen_args = ArgumentParser(add_help=False)
    k_gen_args.add_argument(
        '--require',
        dest='requires',
        default=[],
        action='append',
        help='Extra K requires to include in generated output.',
    )
    k_gen_args.add_argument(
        '--module-import',
        dest='imports',
        default=[],
        action='append',
        help='Extra modules to import into generated main module.',
    )

    parser = ArgumentParser(prog='python3 -m kevm_pyk')

    command_parser = parser.add_subparsers(dest='command', required=True)

    kompile_args = command_parser.add_parser(
        'kompile', help='Kompile KEVM specification.', parents=[shared_args, k_args, k_kompile_args]
    )
    kompile_args.add_argument('main_file', type=file_path, help='Path to file with main module.')

    prove_args = command_parser.add_parser(
        'prove', help='Run KEVM proof.', parents=[shared_args, k_args, kprove_args, rpc_args, explore_args]
    )
    prove_args.add_argument('spec_file', type=file_path, help='Path to spec file.')
    prove_args.add_argument('--save-directory', dest='kcfgs_dir', type=dir_path, help='Directory to store KCFGs in.')
    prove_args.add_argument(
<<<<<<< HEAD
        '--save-directory', dest='save_directory', type=dir_path, help='Directory to store KCFGs in.'
    )
    prove_args.add_argument(
=======
>>>>>>> 3e19f1f7
        '--claim', type=str, dest='claim_labels', action='append', help='Only prove listed claims, MODULE_NAME.claim-id'
    )
    prove_args.add_argument(
        '--exclude-claim',
        type=str,
        dest='exclude_claim_labels',
        action='append',
        help='Skip listed claims, MODULE_NAME.claim-id',
    )

    view_kcfg_args = command_parser.add_parser(
        'view-kcfg',
        help='Display tree view of KCFG',
        parents=[shared_args, k_args],
    )
<<<<<<< HEAD
    view_kcfg_args.add_argument('kcfg_file', type=file_path, help='Path to KCFG to view.')
=======
    view_kcfg_args.add_argument(
        'save_directory', type=dir_path, help='Path to where KCFGs are stored (--save-directory option to prove).'
    )
    view_kcfg_args.add_argument('claim', type=str, help='Claim identifier to load CFG for.')
>>>>>>> 3e19f1f7

    run_args = command_parser.add_parser(
        'run', help='Run KEVM test/simulation.', parents=[shared_args, evm_chain_args, k_args]
    )
    run_args.add_argument('input_file', type=file_path, help='Path to input file.')
    run_args.add_argument(
        '--term', default=False, action='store_true', help='<input_file> is the entire term to execute.'
    )
    run_args.add_argument('--parser', default=None, type=str, help='Parser to use for $PGM.')
    run_args.add_argument(
        '--output',
        default='pretty',
        type=str,
        help='Output format to use, one of [pretty|program|kast|binary|json|latex|kore|none].',
    )
    run_args.add_argument(
        '--expand-macros',
        dest='expand_macros',
        default=True,
        action='store_true',
        help='Expand macros on the input term before execution.',
    )
    run_args.add_argument(
        '--no-expand-macros',
        dest='expand_macros',
        action='store_false',
        help='Do not expand macros on the input term before execution.',
    )

    solc_args = command_parser.add_parser('compile', help='Generate combined JSON with solc compilation results.')
    solc_args.add_argument('contract_file', type=file_path, help='Path to contract file.')

    gst_to_kore_args = command_parser.add_parser(
        'gst-to-kore',
        help='Convert a GeneralStateTest to Kore for compsumption by KEVM.',
        parents=[shared_args, evm_chain_args],
    )
    gst_to_kore_args.add_argument('input_file', type=file_path, help='Path to GST.')

    solc_to_k_args = command_parser.add_parser(
        'solc-to-k',
        help='Output helper K definition for given JSON output from solc compiler.',
        parents=[shared_args, k_args, k_gen_args],
    )
    solc_to_k_args.add_argument('contract_file', type=file_path, help='Path to contract file.')
    solc_to_k_args.add_argument('contract_name', type=str, help='Name of contract to generate K helpers for.')

    foundry_kompile = command_parser.add_parser(
        'foundry-kompile',
        help='Kompile K definition corresponding to given output directory.',
        parents=[shared_args, k_args, k_gen_args, k_kompile_args],
    )
    foundry_kompile.add_argument('foundry_out', type=dir_path, help='Path to Foundry output directory.')
    foundry_kompile.add_argument(
        '--regen',
        dest='regen',
        default=False,
        action='store_true',
        help='Regenerate foundry.k even if it already exists.',
    )
    foundry_kompile.add_argument(
        '--rekompile',
        dest='rekompile',
        default=False,
        action='store_true',
        help='Rekompile foundry.k even if kompiled definition already exists.',
    )

    foundry_prove_args = command_parser.add_parser(
        'foundry-prove',
        help='Run Foundry Proof.',
        parents=[shared_args, k_args, kprove_args, rpc_args, explore_args],
    )
    foundry_prove_args.add_argument('foundry_out', type=dir_path, help='Path to Foundry output directory.')
    foundry_prove_args.add_argument(
        '--test',
        type=str,
        dest='tests',
        default=[],
        action='append',
        help='Limit to only listed tests, ContractName.TestName',
    )
    foundry_prove_args.add_argument(
        '--exclude-test',
        type=str,
        dest='exclude_tests',
        default=[],
        action='append',
        help='Skip listed tests, ContractName.TestName',
    )
    foundry_prove_args.add_argument(
        '--reinit',
        dest='reinit',
        default=False,
        action='store_true',
        help='Reinitialize KCFGs even if they already exist.',
    )

    foundry_show_args = command_parser.add_parser(
        'foundry-show',
        help='Display a given Foundry CFG.',
        parents=[shared_args, k_args],
    )
    foundry_show_args.add_argument('foundry_out', type=dir_path, help='Path to Foundry output directory.')
    foundry_show_args.add_argument('test', type=str, help='Display the CFG for this test.')
    foundry_show_args.add_argument(
        '--node',
        type=str,
        dest='nodes',
        default=[],
        action='append',
        help='List of nodes to display as well.',
    )
    foundry_show_args.add_argument(
        '--node-delta',
        type=KIT.arg_pair_of(str, str),
        dest='node_deltas',
        default=[],
        action='append',
        help='List of nodes to display delta for.',
    )
    foundry_show_args.add_argument(
        '--minimize', dest='minimize', default=True, action='store_true', help='Minimize output.'
    )
    foundry_show_args.add_argument(
        '--no-minimize', dest='minimize', action='store_false', help='Do not minimize output.'
    )
    foundry_show_args.add_argument(
        '--to-module', dest='to_module', default=False, action='store_true', help='Output edges as a K module.'
    )

    foundry_list_args = command_parser.add_parser(
        'foundry-list',
        help='List information about KCFGs on disk',
        parents=[shared_args, k_args],
    )
    foundry_list_args.add_argument('foundry_out', type=dir_path, help='Path to Foundry output directory.')
    foundry_list_args.add_argument(
        '--details', dest='details', default=True, action='store_true', help='Information about progress on each KCFG.'
    )
    foundry_list_args.add_argument('--no-details', dest='details', action='store_false', help='Just list the KCFGs.')

    foundry_view_kcfg_args = command_parser.add_parser(
        'foundry-view-kcfg',
        help='Display tree view of KCFG',
        parents=[shared_args],
    )
    foundry_view_kcfg_args.add_argument('foundry_out', type=dir_path, help='Path to Foundry output directory.')
    foundry_view_kcfg_args.add_argument('test', type=str, help='View the CFG for this test.')

    foundry_remove_node = command_parser.add_parser(
        'foundry-remove-node',
        help='Remove a node and its successors.',
        parents=[shared_args],
    )
    foundry_remove_node.add_argument('foundry_out', type=dir_path, help='Path to Foundry output directory.')
    foundry_remove_node.add_argument('test', type=str, help='View the CFG for this test.')
    foundry_remove_node.add_argument('node', type=str, help='Node to remove CFG subgraph from.')

    foundry_simplify_node = command_parser.add_parser(
        'foundry-simplify-node',
        help='Simplify a given node, and potentially replace it.',
        parents=[shared_args, rpc_args],
    )
    foundry_simplify_node.add_argument('foundry_out', type=dir_path, help='Path to Foundry output directory.')
    foundry_simplify_node.add_argument('test', type=str, help='Simplify node in this CFG.')
    foundry_simplify_node.add_argument('node', type=str, help='Node to simplify in CFG.')
    foundry_simplify_node.add_argument(
        '--replace', default=False, help='Replace the original node with the simplified variant in the graph.'
    )
    foundry_simplify_node.add_argument(
        '--minimize', dest='minimize', default=True, action='store_true', help='Minimize output.'
    )
    foundry_simplify_node.add_argument(
        '--no-minimize', dest='minimize', action='store_false', help='Do not minimize output.'
    )

    return parser


def _loglevel(args: Namespace) -> int:
    if args.debug:
        return logging.DEBUG

    if args.verbose or args.profile:
        return logging.INFO

    return logging.WARNING


if __name__ == "__main__":
    main()<|MERGE_RESOLUTION|>--- conflicted
+++ resolved
@@ -20,18 +20,7 @@
 from .gst_to_kore import gst_to_kore
 from .kevm import KEVM, Foundry
 from .solc_to_k import Contract, contract_to_main_module, method_to_cfg, solc_compile
-<<<<<<< HEAD
-from .utils import (
-    KDefinition__expand_macros,
-    KPrint_make_unparsing,
-    cfg_file_name,
-    find_free_port,
-    parallel_kcfg_explore,
-    write_cfg,
-)
-=======
 from .utils import KDefinition__expand_macros, KPrint_make_unparsing, find_free_port, parallel_kcfg_explore
->>>>>>> 3e19f1f7
 
 T = TypeVar('T')
 
@@ -336,18 +325,12 @@
     sys.exit(failed)
 
 
-<<<<<<< HEAD
-def exec_view_kcfg(definition_dir: Path, kcfg_file: Path, profile: bool, **kwargs: Any) -> None:
-    kevm = KEVM(definition_dir, profile=profile)
-    viewer = KCFGViewer(kcfg_file, kevm, node_printer=kevm.short_info)
-=======
 def exec_view_kcfg(definition_dir: Path, claim: str, kcfgs_dir: Path, profile: bool, **kwargs: Any) -> None:
     kevm = KEVM(definition_dir, profile=profile)
     kcfg = KCFGExplore.read_cfg(claim, kcfgs_dir)
     if kcfg is None:
         raise ValueError(f'Could not load CFG {claim} from {kcfgs_dir}')
     viewer = KCFGViewer(kcfg, kevm, node_printer=kevm.short_info)
->>>>>>> 3e19f1f7
     viewer.run()
 
 
@@ -434,17 +417,6 @@
             _LOGGER.info(f'Expanding macros in target state for test: {test}')
             target_term = KDefinition__expand_macros(foundry.definition, target_term)
             target_cterm = KEVM.add_invariant(CTerm(target_term))
-<<<<<<< HEAD
-            cfg.replace_node(cfg.get_unique_init().id, init_cterm)
-            cfg.replace_node(cfg.get_unique_target().id, target_cterm)
-            if simplify_init:
-                with KCFGExplore(foundry, port=find_free_port()) as kcfg_explore:
-                    cfg = kcfg_explore.simplify(test, cfg)
-            kcfgs[test] = cfg
-        else:
-            with open(kcfg_file, 'r') as kf:
-                kcfgs[test] = KCFG.from_dict(json.loads(kf.read()))
-=======
             kcfg.replace_node(kcfg.get_unique_init().id, init_cterm)
             kcfg.replace_node(kcfg.get_unique_target().id, target_cterm)
             if simplify_init:
@@ -452,7 +424,6 @@
                     kcfg = kcfg_explore.simplify(test, kcfg)
             kcfgs[test] = kcfg
             KCFGExplore.write_cfg(test, kcfgs_dir, kcfg)
->>>>>>> 3e19f1f7
 
     results = parallel_kcfg_explore(
         foundry,
@@ -492,10 +463,6 @@
     use_directory = foundry_out / 'specs'
     use_directory.mkdir(parents=True, exist_ok=True)
     kcfgs_dir = foundry_out / 'kcfgs'
-<<<<<<< HEAD
-    kcfg_file = kcfgs_dir / f'{cfg_file_name(test)}.json'
-=======
->>>>>>> 3e19f1f7
     contract = test.split('.')[0]
     srcmap_dir = foundry_out / 'srcmaps'
     srcmap_file = srcmap_dir / f'{contract}.json'
@@ -627,43 +594,25 @@
     definition_dir = foundry_out / 'kompiled'
     use_directory = foundry_out / 'specs'
     kcfgs_dir = foundry_out / 'kcfgs'
-<<<<<<< HEAD
-    kcfg_file = kcfgs_dir / f'{cfg_file_name(test)}.json'
-    use_directory.mkdir(parents=True, exist_ok=True)
-    foundry = Foundry(definition_dir, profile=profile, use_directory=use_directory)
-    kcfg = KCFG.from_json(kcfg_file.read_text())
-    viewer = KCFGViewer(kcfg, foundry)
-=======
     use_directory.mkdir(parents=True, exist_ok=True)
     foundry = Foundry(definition_dir, profile=profile, use_directory=use_directory)
     kcfg = KCFGExplore.read_cfg(test, kcfgs_dir)
     if kcfg is None:
         raise ValueError(f'Could not load CFG {test} from {kcfgs_dir}')
     viewer = KCFGViewer(kcfg, foundry, node_printer=foundry.short_info)
->>>>>>> 3e19f1f7
     viewer.run()
 
 
 def exec_foundry_remove_node(foundry_out: Path, test: str, node: str, profile: bool, **kwargs: Any) -> None:
     kcfgs_dir = foundry_out / 'kcfgs'
-<<<<<<< HEAD
-    kcfg_file = kcfgs_dir / f'{test}.json'
-    with open(kcfg_file, 'r') as kf:
-        kcfg = KCFG.from_dict(json.loads(kf.read()))
-=======
     kcfg = KCFGExplore.read_cfg(test, kcfgs_dir)
     if kcfg is None:
         raise ValueError(f'Could not load CFG {test} from {kcfgs_dir}')
->>>>>>> 3e19f1f7
     for _node in kcfg.reachable_nodes(node, traverse_covers=True):
         if not kcfg.is_target(_node.id):
             _LOGGER.info(f'Removing node: {shorten_hashes(_node.id)}')
             kcfg.remove_node(_node.id)
-<<<<<<< HEAD
-    write_cfg(kcfg, kcfg_file)
-=======
     KCFGExplore.write_cfg(test, kcfgs_dir, kcfg)
->>>>>>> 3e19f1f7
 
 
 def exec_foundry_simplify_node(
@@ -672,34 +621,20 @@
     definition_dir = foundry_out / 'kompiled'
     use_directory = foundry_out / 'specs'
     kcfgs_dir = foundry_out / 'kcfgs'
-<<<<<<< HEAD
-    kcfg_file = kcfgs_dir / f'{test}.json'
-    use_directory.mkdir(parents=True, exist_ok=True)
-    foundry = Foundry(definition_dir, profile=profile, use_directory=use_directory)
-    with open(kcfg_file, 'r') as kf:
-        cfg = KCFG.from_dict(json.loads(kf.read()))
-    cterm = cfg.node(node).cterm
-=======
     use_directory.mkdir(parents=True, exist_ok=True)
     foundry = Foundry(definition_dir, profile=profile, use_directory=use_directory)
     kcfg = KCFGExplore.read_cfg(test, kcfgs_dir)
     if kcfg is None:
         raise ValueError(f'Could not load CFG {test} from {kcfgs_dir}')
     cterm = kcfg.node(node).cterm
->>>>>>> 3e19f1f7
     port = find_free_port()
     with KCFGExplore(foundry, port=port) as kcfg_explore:
         new_term = kcfg_explore.cterm_simplify(cterm)
     new_term_minimized = new_term if not minimize else minimize_term(new_term)
     print(f'Simplified:\n{foundry.pretty_print(new_term_minimized)}')
     if replace:
-<<<<<<< HEAD
-        cfg.replace_node(node, CTerm(new_term))
-        write_cfg(cfg, kcfg_file)
-=======
         kcfg.replace_node(node, CTerm(new_term))
         KCFGExplore.write_cfg(test, kcfgs_dir, kcfg)
->>>>>>> 3e19f1f7
 
 
 # Helpers
@@ -889,12 +824,6 @@
     prove_args.add_argument('spec_file', type=file_path, help='Path to spec file.')
     prove_args.add_argument('--save-directory', dest='kcfgs_dir', type=dir_path, help='Directory to store KCFGs in.')
     prove_args.add_argument(
-<<<<<<< HEAD
-        '--save-directory', dest='save_directory', type=dir_path, help='Directory to store KCFGs in.'
-    )
-    prove_args.add_argument(
-=======
->>>>>>> 3e19f1f7
         '--claim', type=str, dest='claim_labels', action='append', help='Only prove listed claims, MODULE_NAME.claim-id'
     )
     prove_args.add_argument(
@@ -910,14 +839,10 @@
         help='Display tree view of KCFG',
         parents=[shared_args, k_args],
     )
-<<<<<<< HEAD
-    view_kcfg_args.add_argument('kcfg_file', type=file_path, help='Path to KCFG to view.')
-=======
     view_kcfg_args.add_argument(
         'save_directory', type=dir_path, help='Path to where KCFGs are stored (--save-directory option to prove).'
     )
     view_kcfg_args.add_argument('claim', type=str, help='Claim identifier to load CFG for.')
->>>>>>> 3e19f1f7
 
     run_args = command_parser.add_parser(
         'run', help='Run KEVM test/simulation.', parents=[shared_args, evm_chain_args, k_args]
