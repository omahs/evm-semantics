from __future__ import annotations

import json
import logging
import os
import re
import shutil
import sys
from functools import cached_property
from os import listdir
from pathlib import Path
from subprocess import CalledProcessError
from typing import TYPE_CHECKING

import tomlkit
from pathos.pools import ProcessPool  # type: ignore
from pyk.cterm import CTerm
from pyk.kast.inner import KApply, KSequence, KSort, KToken, KVariable, Subst
from pyk.kast.manip import flatten_label, minimize_term, set_cell
from pyk.kast.outer import KDefinition, KFlatModule, KImport, KRequire
from pyk.kcfg import KCFG
from pyk.prelude.bytes import bytesToken
from pyk.prelude.k import GENERATED_TOP_CELL
from pyk.prelude.kbool import FALSE, notBool
from pyk.prelude.kint import INT, intToken
from pyk.prelude.ml import mlEqualsTrue
from pyk.proof.proof import Proof
from pyk.proof.reachability import APRBMCProof, APRProof
from pyk.proof.show import APRBMCProofNodePrinter, APRProofNodePrinter, APRProofShow
from pyk.utils import BugReport, ensure_dir_path, hash_str, run_process, single, unique

from kevm_pyk.kevm import KEVM, KEVMNodePrinter, KEVMSemantics
from kevm_pyk.utils import (
    KDefinition__expand_macros,
    abstract_cell_vars,
    byte_offset_to_lines,
    kevm_prove,
    legacy_explore,
    print_failure_info,
    print_model,
)

from .solc_to_k import Contract, contract_to_main_module, contract_to_verification_module

if TYPE_CHECKING:
    from collections.abc import Iterable
    from typing import Any, Final

    from pyk.kast.inner import KInner
    from pyk.kcfg import KCFGExplore
    from pyk.kcfg.kcfg import NodeIdLike
    from pyk.kcfg.tui import KCFGElem
    from pyk.proof.show import NodePrinter

_LOGGER: Final = logging.getLogger(__name__)


class Foundry:
    _root: Path
    _toml: dict[str, Any]
    _bug_report: BugReport | None

    class Sorts:
        FOUNDRY_CELL: Final = KSort('FoundryCell')

    def __init__(
        self,
        foundry_root: Path,
        bug_report: BugReport | None = None,
    ) -> None:
        self._root = foundry_root
        with (foundry_root / 'foundry.toml').open('rb') as f:
            self._toml = tomlkit.load(f)
        self._bug_report = bug_report

    @property
    def profile(self) -> dict[str, Any]:
        profile_name = os.getenv('FOUNDRY_PROFILE', default='default')
        return self._toml['profile'][profile_name]

    @property
    def out(self) -> Path:
        return self._root / self.profile.get('out', '')

    @property
    def proofs_dir(self) -> Path:
        return self.out / 'proofs'

    @property
    def proofs_index(self) -> Path:
        return self.proofs_dir / 'index.json'

    @property
    def digest_file(self) -> Path:
        return self.out / 'digest'

    @property
    def kompiled(self) -> Path:
        return self.out / 'kompiled'

    @property
    def llvm_library(self) -> Path:
        return self.kompiled / 'llvm-library'

    @property
    def main_file(self) -> Path:
        return self.kompiled / 'foundry.k'

    @cached_property
    def kevm(self) -> KEVM:
        use_directory = self.out / 'tmp'
        ensure_dir_path(use_directory)
        return KEVM(
            definition_dir=self.kompiled,
            main_file=self.main_file,
            use_directory=use_directory,
            bug_report=self._bug_report,
        )

    @cached_property
    def contracts(self) -> dict[str, Contract]:
        pattern = '*.sol/*.json'
        paths = self.out.glob(pattern)
        json_paths = [str(path) for path in paths]
        json_paths = [json_path for json_path in json_paths if not json_path.endswith('.metadata.json')]
        json_paths = sorted(json_paths)  # Must sort to get consistent output order on different platforms
        _LOGGER.info(f'Processing contract files: {json_paths}')
        _contracts: dict[str, Contract] = {}
        for json_path in json_paths:
            _LOGGER.debug(f'Processing contract file: {json_path}')
            contract_name = json_path.split('/')[-1]
            contract_json = json.loads(Path(json_path).read_text())
            contract_name = contract_name[0:-5] if contract_name.endswith('.json') else contract_name
            if _contracts.get(contract_name) is not None:
                raise RuntimeError('Project contains duplicated contract names that may clash in K definitions.')

            _contracts[contract_name] = Contract(contract_name, contract_json, foundry=True)
        return _contracts

    def mk_proofs_dir(self) -> None:
        self.proofs_dir.mkdir(exist_ok=True)
        try:
            self.proofs_index.open('x')
        except FileExistsError:
            pass

    def method_digest(self, contract_name: str, method_sig: str) -> str:
        return self.contracts[contract_name].method_by_sig[method_sig].digest

    @cached_property
    def digest(self) -> str:
        contract_digests = [self.contracts[c].digest for c in sorted(self.contracts)]
        return hash_str('\n'.join(contract_digests))

    def proof_digest(self, test_id: str) -> str:
        with open(self.proofs_index) as f:
            content = f.read()
            if content != '':
                try:
                    return json.loads(content)[test_id]['digest']
                except KeyError:
                    pass
            return ''

    def write_proof_digest(self, test_id: str) -> None:
        contract_name, test = test_id.split('.')
        if test == 'setUp()':
            method_sig = test
        else:
            method_sig, _ = test.split(':')
        if not self.proofs_index.exists():
            self.proofs_index.open('r+')
        content = self.proofs_index.read_text()
        if content != '':
            obj = json.loads(content)
        else:
            obj = {}
        if test_id not in content:
            obj[test_id] = {}
        foundry_digest = self.method_digest(contract_name, method_sig)
        obj[test_id]['digest'] = foundry_digest
        self.proofs_index.write_text(json.dumps(obj))

    @cached_property
    def llvm_dylib(self) -> Path | None:
        match sys.platform:
            case 'linux':
                dylib = self.llvm_library / 'interpreter.so'
            case 'darwin':
                dylib = self.llvm_library / 'interpreter.dylib'
            case _:
                raise ValueError('Unsupported platform: {sys.platform}')

        if dylib.exists():
            return dylib
        else:
            return None

    def up_to_date(self) -> bool:
        if not self.digest_file.exists():
            return False
        digest_dict = json.loads(self.digest_file.read_text())
        if 'foundry' not in digest_dict:
            digest_dict['foundry'] = ''
        self.digest_file.write_text(json.dumps(digest_dict))
        return digest_dict['foundry'] == self.digest

    def update_digest(self) -> None:
        digest_dict = {}
        if self.digest_file.exists():
            digest_dict = json.loads(self.digest_file.read_text())
        digest_dict['foundry'] = self.digest
        self.digest_file.write_text(json.dumps(digest_dict))

        _LOGGER.info(f'Updated Foundry digest file: {self.digest_file}')

    @cached_property
    def contract_ids(self) -> dict[int, str]:
        _contract_ids = {}
        for c in self.contracts.values():
            _contract_ids[c.contract_id] = c.name
        return _contract_ids

    def srcmap_data(self, contract_name: str, pc: int) -> tuple[Path, int, int] | None:
        if contract_name not in self.contracts:
            _LOGGER.info(f'Contract not found in Foundry project: {contract_name}')
        contract = self.contracts[contract_name]
        if pc not in contract.srcmap:
            _LOGGER.info(f'pc not found in srcmap for contract {contract_name}: {pc}')
            return None
        s, l, f, _, _ = contract.srcmap[pc]
        if f not in self.contract_ids:
            _LOGGER.info(f'Contract id not found in sourcemap data: {f}')
            return None
        src_contract = self.contracts[self.contract_ids[f]]
        src_contract_path = self._root / src_contract.contract_path
        src_contract_text = src_contract_path.read_text()
        _, start, end = byte_offset_to_lines(src_contract_text.split('\n'), s, l)
        return (src_contract_path, start, end)

    def solidity_src(self, contract_name: str, pc: int) -> Iterable[str]:
        srcmap_data = self.srcmap_data(contract_name, pc)
        if srcmap_data is None:
            return [f'No sourcemap data for contract at pc {contract_name}: {pc}']
        contract_path, start, end = srcmap_data
        if not (contract_path.exists() and contract_path.is_file()):
            return [f'No file at path for contract {contract_name}: {contract_path}']
        lines = contract_path.read_text().split('\n')
        prefix_lines = [f'   {l}' for l in lines[:start]]
        actual_lines = [f' | {l}' for l in lines[start:end]]
        suffix_lines = [f'   {l}' for l in lines[end:]]
        return prefix_lines + actual_lines + suffix_lines

    def short_info_for_contract(self, contract_name: str, cterm: CTerm) -> list[str]:
        ret_strs = self.kevm.short_info(cterm)
        _pc = cterm.cell('PC_CELL')
        if type(_pc) is KToken and _pc.sort == INT:
            srcmap_data = self.srcmap_data(contract_name, int(_pc.token))
            if srcmap_data is not None:
                path, start, end = srcmap_data
                ret_strs.append(f'src: {str(path)}:{start}:{end}')
        return ret_strs

    def custom_view(self, contract_name: str, element: KCFGElem) -> Iterable[str]:
        if type(element) is KCFG.Node:
            pc_cell = element.cterm.cell('PC_CELL')
            if type(pc_cell) is KToken and pc_cell.sort == INT:
                return self.solidity_src(contract_name, int(pc_cell.token))
        return ['NO DATA']

    def build(self) -> None:
        try:
            run_process(['forge', 'build', '--root', str(self._root)], logger=_LOGGER)
        except CalledProcessError as err:
            raise RuntimeError("Couldn't forge build!") from err

    @cached_property
    def all_tests(self) -> list[str]:
        return [
            f'{contract.name}.{method.signature}'
            for contract in self.contracts.values()
            if contract.name.endswith('Test')
            for method in contract.methods
            if method.name.startswith('test')
        ]

    @cached_property
    def all_non_tests(self) -> list[str]:
        non_tests = [
            f'{contract.name}.{method.signature}'
            for contract in self.contracts.values()
            for method in contract.methods
            if f'{contract.name}.{method.signature}' not in self.all_tests
        ]
        non_tests += [f'{contract.name}.init' for contract in self.contracts.values()]
        return non_tests

    @staticmethod
    def _escape_brackets(regs: list[str]) -> list[str]:
        regs = [reg.replace('[', '\\[') for reg in regs]
        regs = [reg.replace(']', '\\]') for reg in regs]
        regs = [reg.replace('(', '\\(') for reg in regs]
        return [reg.replace(')', '\\)') for reg in regs]

    def matching_tests(self, tests: list[str], exclude_tests: list[str]) -> list[str]:
        all_tests = self.all_tests
        all_non_tests = self.all_non_tests
        matched_tests = set()
        unfound_tests: list[str] = []
        tests = self._escape_brackets(tests)
        exclude_tests = self._escape_brackets(exclude_tests)
        for t in tests:
            if not any(re.search(t, test) for test in (all_tests + all_non_tests)):
                unfound_tests.append(t)
        for test in all_tests:
            if any(re.search(t, test) for t in tests) and not any(re.search(t, test) for t in exclude_tests):
                matched_tests.add(test)
        for test in all_non_tests:
            if any(re.search(t, test) for t in tests) and not any(re.search(t, test) for t in exclude_tests):
                matched_tests.add(test)
        if unfound_tests:
            raise ValueError(f'Test identifiers not found: {set(unfound_tests)}')
        elif len(matched_tests) == 0:
            raise ValueError('No test matched the predicates')
        return list(matched_tests)

    def matching_sig(self, test: str) -> str:
        test_sigs = self.matching_tests([test], [])
        if len(test_sigs) != 1:
            raise ValueError(f'Found {test_sigs} matching tests, must specify one')
        return test_sigs[0]

    def unique_sig(self, test: str) -> tuple[str, str]:
        contract_name = test.split('.')[0]
        test_sig = self.matching_sig(test).split('.')[1]
        return (contract_name, test_sig)

    def get_test_id(self, test: str, id: str | None) -> str:
        matching_proofs = self.proofs_with_test(test)
        if not matching_proofs:
            raise ValueError(f'Found no matching proofs for {test}.')
        if id is None:
            if len(matching_proofs) > 1:
                raise ValueError(
                    f'Found {len(matching_proofs)} matching proofs for {test}. Use the --id flag to choose one.'
                )
            test_id = single(matching_proofs).id
            return test_id
        else:
            for proof in matching_proofs:
                if proof.id.endswith(id):
                    return proof.id
            raise ValueError('No proof matching this predicate.')

    @staticmethod
    def success(s: KInner, dst: KInner, r: KInner, c: KInner, e1: KInner, e2: KInner) -> KApply:
        return KApply('foundry_success', [s, dst, r, c, e1, e2])

    @staticmethod
    def fail(s: KInner, dst: KInner, r: KInner, c: KInner, e1: KInner, e2: KInner) -> KApply:
        return notBool(Foundry.success(s, dst, r, c, e1, e2))

    # address(uint160(uint256(keccak256("foundry default caller"))))

    @staticmethod
    def loc_FOUNDRY_FAILED() -> KApply:  # noqa: N802
        return KEVM.loc(
            KApply(
                'contract_access_field',
                [
                    KApply('FoundryCheat_FOUNDRY-ACCOUNTS_FoundryContract'),
                    KApply('Failed_FOUNDRY-ACCOUNTS_FoundryField'),
                ],
            )
        )

    @staticmethod
    def address_TEST_CONTRACT() -> KToken:  # noqa: N802
        return intToken(0x7FA9385BE102AC3EAC297483DD6233D62B3E1496)

    @staticmethod
    def address_CHEATCODE() -> KToken:  # noqa: N802
        return intToken(0x7109709ECFA91A80626FF3989D68F67F5B1DD12D)

    # Same address as the one used in DappTools's HEVM
    # address(bytes20(uint160(uint256(keccak256('hevm cheat code')))))
    @staticmethod
    def account_CHEATCODE_ADDRESS(store_var: KInner) -> KApply:  # noqa: N802
        return KEVM.account_cell(
            Foundry.address_CHEATCODE(),  # Hardcoded for now
            intToken(0),
            bytesToken(b'\x00'),
            store_var,
            KApply('.Map'),
            intToken(0),
        )

    @staticmethod
    def help_info() -> list[str]:
        res_lines: list[str] = []
        print_foundry_success_info = any('foundry_success' in line for line in res_lines)
        if print_foundry_success_info:
            res_lines.append('')
            res_lines.append('See `foundry_success` predicate for more information:')
            res_lines.append(
                'https://github.com/runtimeverification/evm-semantics/blob/master/include/kframework/foundry.md#foundry-success-predicate'
            )
        res_lines.append('')
        res_lines.append(
            'Access documentation for KEVM foundry integration at https://docs.runtimeverification.com/kevm-integration-for-foundry/'
        )
        return res_lines

    def proofs_with_test(self, test: str) -> list[Proof]:
        proofs = [
            self.get_optional_proof(pid)
            for pid in listdir(self.proofs_dir)
            if re.search(single(self._escape_brackets([test])), pid.split(':')[0])
        ]
        return [proof for proof in proofs if proof is not None]

    def up_to_date_proofs(self, test: str) -> list[Proof]:
        contract_name, method_sig = test.split('.')
        matching_proofs = self.proofs_with_test(test)
        return [
            proof
            for proof in matching_proofs
            if self.proof_digest(proof.id) == self.method_digest(contract_name, method_sig)
        ]

    def get_apr_proof(self, test_id: str) -> APRProof:
        proof = Proof.read_proof_data(self.proofs_dir, test_id)
        if not isinstance(proof, APRProof):
            raise ValueError('Specified proof is not an APRProof.')
        return proof

    def get_proof(self, test_id: str) -> Proof:
        return Proof.read_proof_data(self.proofs_dir, test_id)

    def get_optional_apr_proof(self, test_id: str) -> APRProof | None:
        proof = self.get_optional_proof(test_id)
        if not isinstance(proof, APRProof):
            return None
        return proof

    def get_optional_proof(self, test_id: str) -> Proof | None:
        if Proof.proof_data_exists(test_id, self.proofs_dir):
            return Proof.read_proof_data(self.proofs_dir, test_id)
        return None

    def free_proof_id(
        self,
        test: str,
    ) -> str:
        """
        find the lowest proof id that is not used yet
        """
        test_ids: dict[str, set[int]] = {}
        for pid in listdir(self.proofs_dir):
            if pid.find(':') >= 0:
                test_name, tid = pid.split(':')
                if test_ids.get(test_name) is None:
                    ids = set()
                else:
                    ids = test_ids[test_name]
                try:
                    id_num = int(tid)
                except ValueError:
                    # falls back to hex string if it fails
                    id_num = int(tid.encode('utf-8').hex())
                ids.add(id_num)
                test_ids[test_name] = ids
        if test_ids.get(test) is None:
            return '0'
        else:
            ids = test_ids[test]
            # find the first free id
            i = 0
            while True:
                if i not in ids:
                    return str(i)
                i += 1


def foundry_kompile(
    foundry_root: Path,
    includes: Iterable[str],
    regen: bool = False,
    rekompile: bool = False,
    requires: Iterable[str] = (),
    imports: Iterable[str] = (),
    ccopts: Iterable[str] = (),
    llvm_kompile: bool = True,
    debug: bool = False,
    verbose: bool = False,
) -> None:
    from kevm_pyk.kompile import KompileTarget, kevm_kompile

    syntax_module = 'FOUNDRY-CONTRACTS'
    foundry = Foundry(foundry_root)
    foundry_requires_dir = foundry.kompiled / 'requires'
    foundry_contracts_file = foundry.kompiled / 'contracts.k'
    kompiled_timestamp = foundry.kompiled / 'timestamp'
    main_module = 'FOUNDRY-MAIN'
    ensure_dir_path(foundry.kompiled)
    ensure_dir_path(foundry_requires_dir)

    requires_paths: dict[str, str] = {}

    foundry.build()

    if not foundry.up_to_date():
        _LOGGER.info('Detected updates to contracts, regenerating K definition.')
        regen = True

    for r in requires:
        req = Path(r)
        if not req.exists():
            raise ValueError(f'No such file: {req}')
        if req.name in requires_paths.keys():
            raise ValueError(
                f'Required K files have conflicting names: {r} and {requires_paths[req.name]}. Consider changing the name of one of these files.'
            )
        requires_paths[req.name] = r
        req_path = foundry_requires_dir / req.name
        if regen or not req_path.exists():
            _LOGGER.info(f'Copying requires path: {req} -> {req_path}')
            shutil.copy(req, req_path)
            regen = True

    _imports: dict[str, list[str]] = {contract.name: [] for contract in foundry.contracts.values()}
    for i in imports:
        imp = i.split(':')
        if not len(imp) == 2:
            raise ValueError(f'module imports must be of the form "[ContractName]:[MODULE-NAME]". Got: {i}')
        if imp[0] in _imports:
            _imports[imp[0]].append(imp[1])
        else:
            raise ValueError(f'Could not find contract: {imp[0]}')

    if regen or not foundry_contracts_file.exists() or not foundry.main_file.exists():
        copied_requires = []
        copied_requires += [f'requires/{name}' for name in list(requires_paths.keys())]
        imports = ['FOUNDRY']
        kevm = KEVM(KompileTarget.FOUNDRY.definition_dir)
        empty_config = kevm.definition.empty_config(Foundry.Sorts.FOUNDRY_CELL)
        bin_runtime_definition = _foundry_to_contract_def(
            empty_config=empty_config,
            contracts=foundry.contracts.values(),
            requires=['foundry.md'],
        )

        contract_main_definition = _foundry_to_main_def(
            main_module=main_module,
            empty_config=empty_config,
            contracts=foundry.contracts.values(),
            requires=(['contracts.k'] + copied_requires),
            imports=_imports,
        )

        kevm = KEVM(
            KompileTarget.FOUNDRY.definition_dir,
            extra_unparsing_modules=(bin_runtime_definition.all_modules + contract_main_definition.all_modules),
        )
        foundry_contracts_file.write_text(kevm.pretty_print(bin_runtime_definition, unalias=False) + '\n')
        _LOGGER.info(f'Wrote file: {foundry_contracts_file}')
        foundry.main_file.write_text(kevm.pretty_print(contract_main_definition) + '\n')
        _LOGGER.info(f'Wrote file: {foundry.main_file}')

    def kompilation_digest() -> str:
        k_files = list(requires) + [foundry_contracts_file, foundry.main_file]
        return hash_str(''.join([hash_str(Path(k_file).read_text()) for k_file in k_files]))

    def kompilation_up_to_date() -> bool:
        if not foundry.digest_file.exists():
            return False
        digest_dict = json.loads(foundry.digest_file.read_text())
        if 'kompilation' not in digest_dict:
            digest_dict['kompilation'] = ''
        foundry.digest_file.write_text(json.dumps(digest_dict))
        return digest_dict['kompilation'] == kompilation_digest()

    def update_kompilation_digest() -> None:
        digest_dict = {}
        if foundry.digest_file.exists():
            digest_dict = json.loads(foundry.digest_file.read_text())
        digest_dict['kompilation'] = kompilation_digest()
        foundry.digest_file.write_text(json.dumps(digest_dict))

        _LOGGER.info('Updated Kompilation digest')

    if not kompilation_up_to_date() or rekompile or not kompiled_timestamp.exists():
        kevm_kompile(
            target=KompileTarget.HASKELL_BOOSTER,
            output_dir=foundry.kompiled,
            main_file=foundry.main_file,
            main_module=main_module,
            syntax_module=syntax_module,
            includes=[include for include in includes if Path(include).exists()],
            emit_json=True,
            ccopts=ccopts,
            llvm_library=foundry.llvm_library,
            debug=debug,
            verbose=verbose,
        )

    update_kompilation_digest()
    foundry.update_digest()


def foundry_prove(
    foundry_root: Path,
    max_depth: int = 1000,
    max_iterations: int | None = None,
    reinit: bool = False,
    tests: Iterable[tuple[str, str | None]] = (),
    exclude_tests: Iterable[str] = (),
    workers: int = 1,
    simplify_init: bool = True,
    break_every_step: bool = False,
    break_on_jumpi: bool = False,
    break_on_calls: bool = True,
    bmc_depth: int | None = None,
    bug_report: bool = False,
    kore_rpc_command: str | Iterable[str] | None = None,
    use_booster: bool = False,
    smt_timeout: int | None = None,
    smt_retry_limit: int | None = None,
    failure_info: bool = True,
    counterexample_info: bool = False,
    trace_rewrites: bool = False,
    auto_abstract_gas: bool = False,
<<<<<<< HEAD
    run_constructor: bool = False,
=======
    port: int | None = None,
>>>>>>> dac9dc28
) -> dict[tuple[str, str | None], tuple[bool, list[str] | None]]:
    if workers <= 0:
        raise ValueError(f'Must have at least one worker, found: --workers {workers}')
    if max_iterations is not None and max_iterations < 0:
        raise ValueError(f'Must have a non-negative number of iterations, found: --max-iterations {max_iterations}')

    br = BugReport(foundry_root / 'bug_report') if bug_report else None
    foundry = Foundry(foundry_root, bug_report=br)

    foundry.mk_proofs_dir()

    if use_booster:
        try:
            run_process(('which', 'kore-rpc-booster'), pipe_stderr=True).stdout.strip()
        except CalledProcessError:
            raise RuntimeError(
                "Couldn't locate the kore-rpc-booster RPC binary. Please put 'kore-rpc-booster' on PATH manually or using kup install/kup shell."
            ) from None

    if kore_rpc_command is None:
        kore_rpc_command = ('kore-rpc-booster',) if use_booster else ('kore-rpc',)

    if not tests:
        tests = [(test, None) for test in foundry.all_tests]
    tests = list({(foundry.matching_sig(test), id) for test, id in tests})
    test_names = [test[0] for test in tests]

    _LOGGER.info(f'Running tests: {test_names}')

    init_methods: dict[str, str] = {}
    setup_methods: dict[str, str] = {}
    contracts = set(unique({test.split('.')[0] for test in test_names}))
    for contract_name in contracts:
        init_methods[contract_name] = f'{contract_name}.init'
        if 'setUp' in foundry.contracts[contract_name].method_by_name:
            setup_methods[contract_name] = f'{contract_name}.setUp()'

    test_methods = [
        method
        for contract in foundry.contracts.values()
        for method in contract.methods
        if (
            f'{method.contract_name}.{method.signature}' in test_names
            or (method.is_setup and method.contract_name in contracts)
        )
    ]

    out_of_date_methods: set[str] = set()
    for method in test_methods:
        if not method.up_to_date(foundry.out / 'digest') or reinit:
            out_of_date_methods.add(method.signature)
            _LOGGER.info(f'Method {method.signature} is out of date, so it was reinitialized')
        else:
            _LOGGER.info(f'Method {method.signature} not reinitialized because it is up to date')
            if not method.contract_up_to_date(foundry.out / 'digest'):
                _LOGGER.warning(
                    f'Method {method.signature} not reinitialized because digest was up to date, but the contract it is a part of has changed.'
                )
        method.update_digest(foundry.out / 'digest')

    for i, (test, id) in enumerate(tests):
        contract_name, method_sig = test.split('.')
        foundry_digest = foundry.method_digest(contract_name, method_sig)
        up_to_date_proofs = foundry.up_to_date_proofs(test)
        if id is None and not reinit and len(up_to_date_proofs) > 0:
            matching_proofs = foundry.proofs_with_test(test)
            up_to_date_proofs = [proof for proof in matching_proofs if foundry.proof_digest(proof.id) == foundry_digest]
            if len(up_to_date_proofs) > 1:
                raise ValueError(
                    f'Found {len(up_to_date_proofs)} up to date proofs for {test}. Specify an id with "--test {test},`id`" flag to choose one.'
                )
            elif len(up_to_date_proofs) == 1:
                id = single(up_to_date_proofs).id.split(':')[1]
        elif reinit or test in out_of_date_methods or len(up_to_date_proofs) == 0:
            if id is not None:
                _LOGGER.warn(
                    'an id was specified but the proof has to be reinitialized so a new id will be attributed.'
                )
            id = foundry.free_proof_id(test)
        else:
            test_id = f'{test}:{id}'
            if foundry.proof_digest(test_id) != foundry_digest:
                raise ValueError(f'Proof with id `{test_id}` is not up to date.')
        assert id is not None
        tests[i] = (test, id)

    def _init_and_run_proof(_init_problem: tuple[str, str, str | None]) -> tuple[bool, list[str] | None]:
        contract_name, method_sig, id = _init_problem
        contract = foundry.contracts[contract_name]
        id = ':' + id if id is not None else ''
        test_id = f'{contract_name}.{method_sig}{id}'
        llvm_definition_dir = foundry.llvm_library if use_booster else None

        start_server = port is None

        with legacy_explore(
            foundry.kevm,
            kcfg_semantics=KEVMSemantics(auto_abstract_gas=auto_abstract_gas),
            id=test_id,
            bug_report=br,
            kore_rpc_command=kore_rpc_command,
            llvm_definition_dir=llvm_definition_dir,
            smt_timeout=smt_timeout,
            smt_retry_limit=smt_retry_limit,
            trace_rewrites=trace_rewrites,
            start_server=start_server,
            port=port,
        ) as kcfg_explore:
            if method_sig == 'init':
                proof = _contract_to_apr_proof(
                    foundry,
                    contract,
                    foundry.proofs_dir,
                    kcfg_explore,
                    reinit=True,
                    simplify_init=simplify_init,
                    bmc_depth=bmc_depth,
                )

            else:
                method = contract.method_by_sig[method_sig]
                proof = _method_to_apr_proof(
                    foundry,
                    contract,
                    method,
                    foundry.proofs_dir,
                    kcfg_explore,
                    test_id,
                    simplify_init=simplify_init,
                    bmc_depth=bmc_depth,
                    run_constructor=run_constructor,
                )

            passed = kevm_prove(
                foundry.kevm,
                proof,
                kcfg_explore,
                max_depth=max_depth,
                max_iterations=max_iterations,
                break_every_step=break_every_step,
                break_on_jumpi=break_on_jumpi,
                break_on_calls=break_on_calls,
            )
            failure_log = None
            if not passed:
                failure_log = print_failure_info(proof, kcfg_explore, counterexample_info)
            return passed, failure_log

    def run_cfg_group(
        tests: list[tuple[str, str | None]]
    ) -> dict[tuple[str, str | None], tuple[bool, list[str] | None]]:
        def _split_test(test: tuple[str, str | None]) -> tuple[str, str, str | None]:
            test_name, id = test
            contract, method = test_name.split('.')
            return contract, method, id

        init_problems = [_split_test(test) for test in tests]

        _apr_proofs: list[tuple[bool, list[str] | None]]
        if workers > 1:
            with ProcessPool(ncpus=workers) as process_pool:
                _apr_proofs = process_pool.map(_init_and_run_proof, init_problems)
        else:
            _apr_proofs = []
            for init_problem in init_problems:
                _apr_proofs.append(_init_and_run_proof(init_problem))

        apr_proofs = dict(zip(tests, _apr_proofs, strict=True))
        return apr_proofs

    if run_constructor:
        _LOGGER.info(f'Running initialization code for contracts in parallel: {list(init_methods.values())}')
        results = run_cfg_group([(method, None) for method in init_methods.values()])
        failed = [init_cfg for init_cfg, passed in results.items() if not passed]
        if failed:
            raise ValueError(f'Running initialization code failed for {len(failed)} contracts: {failed}')

    _LOGGER.info(f'Running setup functions in parallel: {list(setup_methods.values())}')
    results = run_cfg_group([(method, None) for method in setup_methods.values()])
    failed = [setup_cfg for setup_cfg, passed in results.items() if not passed]
    if failed:
        raise ValueError(f'Running setUp method failed for {len(failed)} contracts: {failed}')

    _LOGGER.info(f'Running test functions in parallel: {test_names}')
    results = run_cfg_group(tests)

    return results


def foundry_show(
    foundry_root: Path,
    test: str,
    id: str | None = None,
    nodes: Iterable[NodeIdLike] = (),
    node_deltas: Iterable[tuple[NodeIdLike, NodeIdLike]] = (),
    to_module: bool = False,
    minimize: bool = True,
    sort_collections: bool = False,
    omit_unstable_output: bool = False,
    pending: bool = False,
    failing: bool = False,
    failure_info: bool = False,
    counterexample_info: bool = False,
    smt_timeout: int | None = None,
    smt_retry_limit: int | None = None,
    port: int | None = None,
) -> str:
    contract_name, _ = test.split('.')
    foundry = Foundry(foundry_root)
    test_id = foundry.get_test_id(test, id)
    proof = foundry.get_apr_proof(test_id)

    if pending:
        nodes = list(nodes) + [node.id for node in proof.pending]
    if failing:
        nodes = list(nodes) + [node.id for node in proof.failing]
    nodes = unique(nodes)

    unstable_cells = [
        '<program>',
        '<jumpDests>',
        '<pc>',
        '<gas>',
        '<code>',
    ]

    node_printer = foundry_node_printer(foundry, contract_name, proof)
    proof_show = APRProofShow(foundry.kevm, node_printer=node_printer)

    res_lines = proof_show.show(
        proof,
        nodes=nodes,
        node_deltas=node_deltas,
        to_module=to_module,
        minimize=minimize,
        sort_collections=sort_collections,
        omit_cells=(unstable_cells if omit_unstable_output else []),
    )

    start_server = port is None

    if failure_info:
        with legacy_explore(
            foundry.kevm,
            kcfg_semantics=KEVMSemantics(),
            id=test_id,
            smt_timeout=smt_timeout,
            smt_retry_limit=smt_retry_limit,
            start_server=start_server,
            port=port,
        ) as kcfg_explore:
            res_lines += print_failure_info(proof, kcfg_explore, counterexample_info)
            res_lines += Foundry.help_info()

    return '\n'.join(res_lines)


def foundry_to_dot(foundry_root: Path, test: str, id: str | None = None) -> None:
    foundry = Foundry(foundry_root)
    dump_dir = foundry.proofs_dir / 'dump'
    test_id = foundry.get_test_id(test, id)
    contract_name, _ = test.split('.')
    proof = foundry.get_apr_proof(test_id)

    node_printer = foundry_node_printer(foundry, contract_name, proof)
    proof_show = APRProofShow(foundry.kevm, node_printer=node_printer)

    proof_show.dump(proof, dump_dir, dot=True)


def foundry_list(foundry_root: Path) -> list[str]:
    foundry = Foundry(foundry_root)

    all_methods = [
        f'{contract.name}.{method.signature}' for contract in foundry.contracts.values() for method in contract.methods
    ]

    lines: list[str] = []
    for method in sorted(all_methods):
        for test_id in listdir(foundry.proofs_dir):
            test, *_ = test_id.split(':')
            if test == method:
                proof = foundry.get_optional_proof(test_id)
                if proof is not None:
                    lines.extend(proof.summary.lines)
                    lines.append('')
    if len(lines) > 0:
        lines = lines[0:-1]

    return lines


def foundry_remove_node(foundry_root: Path, test: str, node: NodeIdLike, id: str | None = None) -> None:
    foundry = Foundry(foundry_root)
    test_id = foundry.get_test_id(test, id)
    apr_proof = foundry.get_apr_proof(test_id)
    node_ids = apr_proof.prune_from(node)
    _LOGGER.info(f'Pruned nodes: {node_ids}')
    apr_proof.write_proof_data()


def foundry_simplify_node(
    foundry_root: Path,
    test: str,
    node: NodeIdLike,
    id: str | None = None,
    replace: bool = False,
    minimize: bool = True,
    sort_collections: bool = False,
    bug_report: bool = False,
    smt_timeout: int | None = None,
    smt_retry_limit: int | None = None,
    trace_rewrites: bool = False,
    port: int | None = None,
) -> str:
    br = BugReport(Path(f'{test}.bug_report')) if bug_report else None
    foundry = Foundry(foundry_root, bug_report=br)
    test_id = foundry.get_test_id(test, id)
    apr_proof = foundry.get_apr_proof(test_id)
    cterm = apr_proof.kcfg.node(node).cterm
    start_server = port is None

    with legacy_explore(
        foundry.kevm,
        kcfg_semantics=KEVMSemantics(),
        id=apr_proof.id,
        bug_report=br,
        smt_timeout=smt_timeout,
        smt_retry_limit=smt_retry_limit,
        trace_rewrites=trace_rewrites,
        start_server=start_server,
        port=port,
    ) as kcfg_explore:
        new_term, _ = kcfg_explore.cterm_simplify(cterm)
    if replace:
        apr_proof.kcfg.replace_node(node, CTerm.from_kast(new_term))
        apr_proof.write_proof_data()
    res_term = minimize_term(new_term) if minimize else new_term
    return foundry.kevm.pretty_print(res_term, unalias=False, sort_collections=sort_collections)


def foundry_merge_nodes(
    foundry_root: Path,
    test: str,
    node_ids: Iterable[NodeIdLike],
    id: str | None = None,
    bug_report: bool = False,
    include_disjunct: bool = False,
) -> None:
    def check_cells_equal(cell: str, nodes: Iterable[KCFG.Node]) -> bool:
        nodes = list(nodes)
        if len(nodes) < 2:
            return True
        cell_value = nodes[0].cterm.cell(cell)
        for node in nodes[1:]:
            if cell_value != node.cterm.cell(cell):
                return False
        return True

    br = BugReport(Path(f'{test}.bug_report')) if bug_report else None
    foundry = Foundry(foundry_root, bug_report=br)
    test_id = foundry.get_test_id(test, id)
    apr_proof = foundry.get_apr_proof(test_id)

    if len(list(node_ids)) < 2:
        raise ValueError(f'Must supply at least 2 nodes to merge, got: {node_ids}')

    nodes = [apr_proof.kcfg.node(int(node_id)) for node_id in node_ids]
    check_cells = ['K_CELL', 'PROGRAM_CELL', 'PC_CELL', 'CALLDEPTH_CELL']
    check_cells_ne = [check_cell for check_cell in check_cells if not check_cells_equal(check_cell, nodes)]
    if check_cells_ne:
        raise ValueError(f'Nodes {node_ids} cannot be merged because they differ in: {check_cells_ne}')

    anti_unification = nodes[0].cterm
    for node in nodes[1:]:
        anti_unification, _, _ = anti_unification.anti_unify(node.cterm, keep_values=True, kdef=foundry.kevm.definition)
    new_node = apr_proof.kcfg.create_node(anti_unification)
    for node in nodes:
        apr_proof.kcfg.create_cover(node.id, new_node.id)

    apr_proof.write_proof_data()

    print(f'Merged nodes {node_ids} into new node {new_node.id}.')
    print(foundry.kevm.pretty_print(new_node.cterm.kast))


def foundry_step_node(
    foundry_root: Path,
    test: str,
    node: NodeIdLike,
    id: str | None = None,
    repeat: int = 1,
    depth: int = 1,
    bug_report: bool = False,
    smt_timeout: int | None = None,
    smt_retry_limit: int | None = None,
    trace_rewrites: bool = False,
    port: int | None = None,
) -> None:
    if repeat < 1:
        raise ValueError(f'Expected positive value for --repeat, got: {repeat}')
    if depth < 1:
        raise ValueError(f'Expected positive value for --depth, got: {depth}')

    br = BugReport(Path(f'{test}.bug_report')) if bug_report else None
    foundry = Foundry(foundry_root, bug_report=br)
    test_id = foundry.get_test_id(test, id)
    apr_proof = foundry.get_apr_proof(test_id)
    start_server = port is None

    with legacy_explore(
        foundry.kevm,
        kcfg_semantics=KEVMSemantics(),
        id=apr_proof.id,
        bug_report=br,
        smt_timeout=smt_timeout,
        smt_retry_limit=smt_retry_limit,
        trace_rewrites=trace_rewrites,
        start_server=start_server,
        port=port,
    ) as kcfg_explore:
        for _i in range(repeat):
            node = kcfg_explore.step(apr_proof.kcfg, node, apr_proof.logs, depth=depth)
            apr_proof.write_proof_data()


def foundry_section_edge(
    foundry_root: Path,
    test: str,
    edge: tuple[str, str],
    id: str | None = None,
    sections: int = 2,
    replace: bool = False,
    bug_report: bool = False,
    smt_timeout: int | None = None,
    smt_retry_limit: int | None = None,
    trace_rewrites: bool = False,
    port: int | None = None,
) -> None:
    br = BugReport(Path(f'{test}.bug_report')) if bug_report else None
    foundry = Foundry(foundry_root, bug_report=br)
    test_id = foundry.get_test_id(test, id)
    apr_proof = foundry.get_apr_proof(test_id)
    source_id, target_id = edge
    start_server = port is None

    with legacy_explore(
        foundry.kevm,
        kcfg_semantics=KEVMSemantics(),
        id=apr_proof.id,
        bug_report=br,
        smt_timeout=smt_timeout,
        smt_retry_limit=smt_retry_limit,
        trace_rewrites=trace_rewrites,
        start_server=start_server,
        port=port,
    ) as kcfg_explore:
        kcfg_explore.section_edge(
            apr_proof.kcfg, source_id=int(source_id), target_id=int(target_id), logs=apr_proof.logs, sections=sections
        )
    apr_proof.write_proof_data()


def foundry_get_model(
    foundry_root: Path,
    test: str,
    id: str | None = None,
    nodes: Iterable[NodeIdLike] = (),
    pending: bool = False,
    failing: bool = False,
    port: int | None = None,
) -> str:
    foundry = Foundry(foundry_root)
    test_id = foundry.get_test_id(test, id)
    proof = foundry.get_apr_proof(test_id)

    if not nodes:
        _LOGGER.warning('Node ID is not provided. Displaying models of failing and pending nodes:')
        failing = pending = True

    if pending:
        nodes = list(nodes) + [node.id for node in proof.pending]
    if failing:
        nodes = list(nodes) + [node.id for node in proof.failing]
    nodes = unique(nodes)

    res_lines = []

    start_server = port is None

    with legacy_explore(
        foundry.kevm,
        kcfg_semantics=KEVMSemantics(),
        id=proof.id,
        start_server=start_server,
        port=port,
    ) as kcfg_explore:
        for node_id in nodes:
            res_lines.append('')
            res_lines.append(f'Node id: {node_id}')
            node = proof.kcfg.node(node_id)
            res_lines.extend(print_model(node, kcfg_explore))

    return '\n'.join(res_lines)


def _write_cfg(cfg: KCFG, path: Path) -> None:
    path.write_text(cfg.to_json())
    _LOGGER.info(f'Updated CFG file: {path}')


def _foundry_to_contract_def(
    empty_config: KInner,
    contracts: Iterable[Contract],
    requires: Iterable[str],
) -> KDefinition:
    modules = [contract_to_main_module(contract, empty_config, imports=['FOUNDRY']) for contract in contracts]
    # First module is chosen as main module arbitrarily, since the contract definition is just a set of
    # contract modules.
    main_module = Contract.contract_to_module_name(list(contracts)[0].name_upper)

    return KDefinition(
        main_module,
        modules,
        requires=(KRequire(req) for req in list(requires)),
    )


def _foundry_to_main_def(
    main_module: str,
    contracts: Iterable[Contract],
    empty_config: KInner,
    requires: Iterable[str],
    imports: dict[str, list[str]],
) -> KDefinition:
    modules = [
        contract_to_verification_module(contract, empty_config, imports=imports[contract.name])
        for contract in contracts
    ]
    _main_module = KFlatModule(
        main_module,
        imports=(KImport(mname) for mname in [_m.name for _m in modules]),
    )

    return KDefinition(
        main_module,
        [_main_module] + modules,
        requires=(KRequire(req) for req in list(requires)),
    )


def _contract_to_apr_proof(
    foundry: Foundry,
    contract: Contract,
    save_directory: Path,
    kcfg_explore: KCFGExplore,
    reinit: bool = False,
    simplify_init: bool = True,
    bmc_depth: int | None = None,
) -> APRProof:
    test_id = f'{contract.name}.init'

    if len(contract.constructor.arg_names) > 0:
        raise ValueError(
            f'Proof cannot be generated for contract: {contract}. Constructors with arguments are not supported.'
        )

    empty_config = foundry.kevm.definition.empty_config(GENERATED_TOP_CELL)
    kcfg, init_node_id, target_node_id = _contract_to_cfg(
        empty_config,
        contract,
        save_directory,
        foundry=foundry,
    )

    _LOGGER.info(f'Expanding macros in initial state for test: {test_id}')
    init_term = kcfg.node(init_node_id).cterm.kast
    init_term = KDefinition__expand_macros(foundry.kevm.definition, init_term)
    init_cterm = CTerm.from_kast(init_term)
    _LOGGER.info(f'Computing definedness constraint for test: {test_id}')
    init_cterm = kcfg_explore.cterm_assume_defined(init_cterm)
    _LOGGER.info(f'Computing definedness constraint for test: {test_id} done')
    kcfg.replace_node(init_node_id, init_cterm)

    _LOGGER.info(f'Expanding macros in target state for test: {test_id}')
    target_term = kcfg.node(target_node_id).cterm.kast
    target_term = KDefinition__expand_macros(foundry.kevm.definition, target_term)
    target_cterm = CTerm.from_kast(target_term)
    kcfg.replace_node(target_node_id, target_cterm)

    apr_proof: APRProof
    if simplify_init:
        _LOGGER.info(f'Simplifying KCFG for test: {test_id}')
        for node in kcfg.nodes:
            print(foundry.kevm.pretty_print(node.cterm.kast))
        kcfg_explore.simplify(kcfg, {})
    if bmc_depth is not None:
        apr_proof = APRBMCProof(test_id, kcfg, init_node_id, target_node_id, {}, bmc_depth, proof_dir=save_directory)
    else:
        apr_proof = APRProof(test_id, kcfg, init_node_id, target_node_id, {}, proof_dir=save_directory)

    apr_proof.write_proof_data()
    return apr_proof


def _method_to_apr_proof(
    foundry: Foundry,
    contract: Contract,
    method: Contract.Method,
    save_directory: Path,
    kcfg_explore: KCFGExplore,
    test_id: str,
    simplify_init: bool = True,
    bmc_depth: int | None = None,
    run_constructor: bool = False,
) -> APRProof | APRBMCProof:
    method_sig = method.signature
    if Proof.proof_data_exists(test_id, save_directory):
        apr_proof = foundry.get_apr_proof(test_id)
    else:
        _LOGGER.info(f'Initializing KCFG for test: {test_id}')

        if method_sig != 'setUp()' and 'setUp' in contract.method_by_name:
            init_proof = f'{contract.name}.setUp()'
            _LOGGER.info(f'Using setUp() method final state as initial state for test: {test_id}')
        elif run_constructor:
            _LOGGER.info(f'Using constructor final state as initial state for test: {test_id}')
            init_proof = f'{contract.name}.init'
        else:
            init_proof = None

        empty_config = foundry.kevm.definition.empty_config(GENERATED_TOP_CELL)
        kcfg, new_node_ids, init_node_id, target_node_id = _method_to_cfg(
            empty_config,
            contract,
            method,
            save_directory,
            foundry=foundry,
            init_proof=init_proof,
            use_init_code=False,
        )

        for node_id in new_node_ids:
            _LOGGER.info(f'Expanding macros in node {node_id} for test: {test_id}')
            init_term = kcfg.node(node_id).cterm.kast
            init_term = KDefinition__expand_macros(foundry.kevm.definition, init_term)
            init_cterm = CTerm.from_kast(init_term)
            _LOGGER.info(f'Computing definedness constraint for node {node_id} for test: {test_id}')
            init_cterm = kcfg_explore.cterm_assume_defined(init_cterm)
            kcfg.replace_node(node_id, init_cterm)

        _LOGGER.info(f'Expanding macros in target state for test: {test_id}')
        target_term = kcfg.node(target_node_id).cterm.kast
        target_term = KDefinition__expand_macros(foundry.kevm.definition, target_term)
        target_cterm = CTerm.from_kast(target_term)
        kcfg.replace_node(target_node_id, target_cterm)

        foundry.write_proof_digest(test_id)

        if simplify_init:
            _LOGGER.info(f'Simplifying KCFG for test: {test_id}')
            kcfg_explore.simplify(kcfg, {})
        if bmc_depth is not None:
            apr_proof = APRBMCProof(
                test_id,
                kcfg,
                init_node_id,
                target_node_id,
                {},
                bmc_depth,
                proof_dir=save_directory,
            )
        else:
            apr_proof = APRProof(test_id, kcfg, init_node_id, target_node_id, {}, proof_dir=save_directory)

    apr_proof.write_proof_data()
    return apr_proof


def _contract_to_cfg(
    empty_config: KInner,
    contract: Contract,
    proof_dir: Path,
    foundry: Foundry,
    init_proof: str | None = None,
) -> tuple[KCFG, NodeIdLike, NodeIdLike]:
    program = KEVM.init_bytecode(KApply(f'contract_{contract.name}'))

    init_cterm = _init_cterm(empty_config, contract.name, proof_dir, program, use_init_code=True)

    cfg = KCFG()
    init_node = cfg.create_node(init_cterm)
    init_node_id = init_node.id

    final_cterm = _final_cterm(empty_config, contract.name, failing=False, use_init_code=True)
    target_node = cfg.create_node(final_cterm)

    return cfg, init_node_id, target_node.id


def _method_to_cfg(
    empty_config: KInner,
    contract: Contract,
    method: Contract.Method,
    proof_dir: Path,
    foundry: Foundry,
    init_proof: str | None = None,
    use_init_code: bool = False,
) -> tuple[KCFG, list[int], int, int]:
    calldata = method.calldata_cell(contract)
    callvalue = method.callvalue_cell
    program = KEVM.bin_runtime(KApply(f'contract_{contract.name}'))
    init_cterm = _init_cterm(
        empty_config,
        contract.name,
        proof_dir,
        program,
        calldata=calldata,
        callvalue=callvalue,
        use_init_code=use_init_code,
    )

    new_node_ids = []

    if init_proof:
        initial_proof = foundry.get_apr_proof(init_proof)
        init_node_id = initial_proof.kcfg.node(initial_proof.init).id

        cfg = initial_proof.kcfg
        final_states = [cover.source for cover in cfg.covers(target_id=initial_proof.target)]
        cfg.remove_node(initial_proof.target)

        if len(initial_proof.pending) > 0:
            raise RuntimeError(
                f'Initial state proof {initial_proof.id} for {contract.name}.{method.name} still has pending branches.'
            )

        if len(final_states) < 1:
            _LOGGER.warning(
                f'Initial state proof {initial_proof.id} for {contract.name}.{method.name} has no passing branches to build on. Method will not be executed.'
            )

        for final_node in final_states:
            new_accounts_cell = final_node.cterm.cell('ACCOUNTS_CELL')
            new_accounts = [CTerm(account, []) for account in flatten_label('_AccountCellMap_', new_accounts_cell)]
            new_accounts_map = {account.cell('ACCTID_CELL'): account for account in new_accounts}
            test_contract_account = new_accounts_map[Foundry.address_TEST_CONTRACT()]

            new_accounts_map[Foundry.address_TEST_CONTRACT()] = CTerm(
                set_cell(
                    test_contract_account.config, 'CODE_CELL', KEVM.bin_runtime(KApply(f'contract_{contract.name}'))
                ),
                [],
            )

            new_accounts_cell = KEVM.accounts([account.config for account in new_accounts_map.values()])

            new_init_cterm = CTerm(set_cell(init_cterm.config, 'ACCOUNTS_CELL', new_accounts_cell), [])
            new_node = cfg.create_node(new_init_cterm)
            cfg.create_edge(final_node.id, new_node.id, depth=1)
            new_node_ids.append(new_node.id)
    else:
        cfg = KCFG()
        init_node = cfg.create_node(init_cterm)
        new_node_ids = [init_node.id]
        init_node_id = init_node.id

    is_test = method.name.startswith('test')
    failing = method.name.startswith('testFail')
    final_cterm = _final_cterm(empty_config, contract.name, failing=failing, is_test=is_test)
    target_node = cfg.create_node(final_cterm)

    return cfg, new_node_ids, init_node_id, target_node.id


def _init_cterm(
    empty_config: KInner,
    contract_name: str,
    kcfgs_dir: Path,
    program: KInner,
    *,
    use_init_code: bool = False,
    calldata: KInner | None = None,
    callvalue: KInner | None = None,
) -> CTerm:
    account_cell = KEVM.account_cell(
        Foundry.address_TEST_CONTRACT(),
        intToken(0),
        program,
        KApply('.Map'),
        KApply('.Map'),
        intToken(1),
    )
    init_subst = {
        'MODE_CELL': KApply('NORMAL'),
        'SCHEDULE_CELL': KApply('LONDON_EVM'),
        'STATUSCODE_CELL': KVariable('STATUSCODE'),
        'CALLSTACK_CELL': KApply('.List'),
        'CALLDEPTH_CELL': intToken(0),
        'PROGRAM_CELL': program,
        'JUMPDESTS_CELL': KEVM.compute_valid_jumpdests(program),
        'ORIGIN_CELL': KVariable('ORIGIN_ID'),
        'LOG_CELL': KApply('.List'),
        'ID_CELL': Foundry.address_TEST_CONTRACT(),
        'CALLER_CELL': KVariable('CALLER_ID'),
        'ACCESSEDACCOUNTS_CELL': KApply('.Set'),
        'ACCESSEDSTORAGE_CELL': KApply('.Map'),
        'INTERIMSTATES_CELL': KApply('.List'),
        'LOCALMEM_CELL': KApply('.Bytes_BYTES-HOOKED_Bytes'),
        'PREVCALLER_CELL': KApply('.Account_EVM-TYPES_Account'),
        'PREVORIGIN_CELL': KApply('.Account_EVM-TYPES_Account'),
        'NEWCALLER_CELL': KApply('.Account_EVM-TYPES_Account'),
        'NEWORIGIN_CELL': KApply('.Account_EVM-TYPES_Account'),
        'ACTIVE_CELL': FALSE,
        'STATIC_CELL': FALSE,
        'MEMORYUSED_CELL': intToken(0),
        'WORDSTACK_CELL': KApply('.WordStack_EVM-TYPES_WordStack'),
        'PC_CELL': intToken(0),
        'GAS_CELL': intToken(9223372036854775807),
        'K_CELL': KSequence([KEVM.sharp_execute(), KVariable('CONTINUATION')]),
        'ACCOUNTS_CELL': KEVM.accounts(
            [
                account_cell,  # test contract address
                Foundry.account_CHEATCODE_ADDRESS(KApply('.Map')),
            ]
        ),
        'SINGLECALL_CELL': FALSE,
        'ISREVERTEXPECTED_CELL': FALSE,
        'ISOPCODEEXPECTED_CELL': FALSE,
        'EXPECTEDADDRESS_CELL': KApply('.Account_EVM-TYPES_Account'),
        'EXPECTEDVALUE_CELL': intToken(0),
        'EXPECTEDDATA_CELL': KApply('.Bytes_BYTES-HOOKED_Bytes'),
        'OPCODETYPE_CELL': KApply('.OpcodeType_FOUNDRY-CHEAT-CODES_OpcodeType'),
        'RECORDEVENT_CELL': FALSE,
        'ISEVENTEXPECTED_CELL': FALSE,
        'ISCALLWHITELISTACTIVE_CELL': FALSE,
        'ISSTORAGEWHITELISTACTIVE_CELL': FALSE,
        'ADDRESSSET_CELL': KApply('.Set'),
        'STORAGESLOTSET_CELL': KApply('.Set'),
    }

    constraints = None

    if calldata is not None:
        init_subst['CALLDATA_CELL'] = calldata

    if callvalue is not None:
        init_subst['CALLVALUE_CELL'] = callvalue

    init_term = Subst(init_subst)(empty_config)
    init_cterm = CTerm.from_kast(init_term)
    init_cterm = KEVM.add_invariant(init_cterm)
    if constraints is None:
        return init_cterm
    else:
        for constraint in constraints:
            init_cterm = init_cterm.add_constraint(constraint)
        return init_cterm


def _final_cterm(
    empty_config: KInner, contract_name: str, *, failing: bool, is_test: bool = True, use_init_code: bool = False
) -> CTerm:
    final_term = _final_term(empty_config, contract_name, use_init_code=use_init_code)
    dst_failed_post = KEVM.lookup(KVariable('CHEATCODE_STORAGE_FINAL'), Foundry.loc_FOUNDRY_FAILED())
    foundry_success = Foundry.success(
        KVariable('STATUSCODE_FINAL'),
        dst_failed_post,
        KVariable('ISREVERTEXPECTED_FINAL'),
        KVariable('ISOPCODEEXPECTED_FINAL'),
        KVariable('RECORDEVENT_FINAL'),
        KVariable('ISEVENTEXPECTED_FINAL'),
    )
    final_cterm = CTerm.from_kast(final_term)
    if is_test:
        if not failing:
            return final_cterm.add_constraint(mlEqualsTrue(foundry_success))
        else:
            return final_cterm.add_constraint(mlEqualsTrue(notBool(foundry_success)))
    return final_cterm


def _final_term(empty_config: KInner, contract_name: str, use_init_code: bool = False) -> KInner:
    program = (
        KEVM.init_bytecode(KApply(f'contract_{contract_name}'))
        if use_init_code
        else KEVM.bin_runtime(KApply(f'contract_{contract_name}'))
    )
    post_account_cell = KEVM.account_cell(
        Foundry.address_TEST_CONTRACT(),
        KVariable('ACCT_BALANCE_FINAL'),
        program,
        KVariable('ACCT_STORAGE_FINAL'),
        KVariable('ACCT_ORIGSTORAGE_FINAL'),
        KVariable('ACCT_NONCE_FINAL'),
    )
    final_subst = {
        'K_CELL': KSequence([KEVM.halt(), KVariable('CONTINUATION')]),
        'STATUSCODE_CELL': KVariable('STATUSCODE_FINAL'),
        'ID_CELL': Foundry.address_TEST_CONTRACT(),
        'ACCOUNTS_CELL': KEVM.accounts(
            [
                post_account_cell,  # test contract address
                Foundry.account_CHEATCODE_ADDRESS(KVariable('CHEATCODE_STORAGE_FINAL')),
                KVariable('ACCOUNTS_FINAL'),
            ]
        ),
        'ISREVERTEXPECTED_CELL': KVariable('ISREVERTEXPECTED_FINAL'),
        'ISOPCODEEXPECTED_CELL': KVariable('ISOPCODEEXPECTED_FINAL'),
        'RECORDEVENT_CELL': KVariable('RECORDEVENT_FINAL'),
        'ISEVENTEXPECTED_CELL': KVariable('ISEVENTEXPECTED_FINAL'),
        'ISCALLWHITELISTACTIVE_CELL': KVariable('ISCALLWHITELISTACTIVE_FINAL'),
        'ISSTORAGEWHITELISTACTIVE_CELL': KVariable('ISSTORAGEWHITELISTACTIVE_FINAL'),
        'ADDRESSSET_CELL': KVariable('ADDRESSSET_FINAL'),
        'STORAGESLOTSET_CELL': KVariable('STORAGESLOTSET_FINAL'),
    }
    return abstract_cell_vars(
        Subst(final_subst)(empty_config),
        [
            KVariable('STATUSCODE_FINAL'),
            KVariable('ACCOUNTS_FINAL'),
            KVariable('ISREVERTEXPECTED_FINAL'),
            KVariable('ISOPCODEEXPECTED_FINAL'),
            KVariable('RECORDEVENT_FINAL'),
            KVariable('ISEVENTEXPECTED_FINAL'),
            KVariable('ISCALLWHITELISTACTIVE_FINAL'),
            KVariable('ISSTORAGEWHITELISTACTIVE_FINAL'),
            KVariable('ADDRESSSET_FINAL'),
            KVariable('STORAGESLOTSET_FINAL'),
        ],
    )


class FoundryNodePrinter(KEVMNodePrinter):
    foundry: Foundry
    contract_name: str

    def __init__(self, foundry: Foundry, contract_name: str):
        KEVMNodePrinter.__init__(self, foundry.kevm)
        self.foundry = foundry
        self.contract_name = contract_name

    def print_node(self, kcfg: KCFG, node: KCFG.Node) -> list[str]:
        ret_strs = super().print_node(kcfg, node)
        _pc = node.cterm.cell('PC_CELL')
        if type(_pc) is KToken and _pc.sort == INT:
            srcmap_data = self.foundry.srcmap_data(self.contract_name, int(_pc.token))
            if srcmap_data is not None:
                path, start, end = srcmap_data
                ret_strs.append(f'src: {str(path)}:{start}:{end}')
        return ret_strs


class FoundryAPRNodePrinter(FoundryNodePrinter, APRProofNodePrinter):
    def __init__(self, foundry: Foundry, contract_name: str, proof: APRProof):
        FoundryNodePrinter.__init__(self, foundry, contract_name)
        APRProofNodePrinter.__init__(self, proof, foundry.kevm)


class FoundryAPRBMCNodePrinter(FoundryNodePrinter, APRBMCProofNodePrinter):
    def __init__(self, foundry: Foundry, contract_name: str, proof: APRBMCProof):
        FoundryNodePrinter.__init__(self, foundry, contract_name)
        APRBMCProofNodePrinter.__init__(self, proof, foundry.kevm)


def foundry_node_printer(foundry: Foundry, contract_name: str, proof: APRProof) -> NodePrinter:
    if type(proof) is APRBMCProof:
        return FoundryAPRBMCNodePrinter(foundry, contract_name, proof)
    if type(proof) is APRProof:
        return FoundryAPRNodePrinter(foundry, contract_name, proof)
    raise ValueError(f'Cannot build NodePrinter for proof type: {type(proof)}')<|MERGE_RESOLUTION|>--- conflicted
+++ resolved
@@ -630,11 +630,8 @@
     counterexample_info: bool = False,
     trace_rewrites: bool = False,
     auto_abstract_gas: bool = False,
-<<<<<<< HEAD
     run_constructor: bool = False,
-=======
     port: int | None = None,
->>>>>>> dac9dc28
 ) -> dict[tuple[str, str | None], tuple[bool, list[str] | None]]:
     if workers <= 0:
         raise ValueError(f'Must have at least one worker, found: --workers {workers}')
