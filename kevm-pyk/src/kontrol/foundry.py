from __future__ import annotations

import json
import logging
import os
import re
import shutil
import sys
from functools import cached_property
from os import listdir
from pathlib import Path
from subprocess import CalledProcessError
from typing import TYPE_CHECKING

import tomlkit
from pathos.pools import ProcessPool  # type: ignore
from pyk.cterm import CTerm
from pyk.kast.inner import KApply, KSequence, KSort, KToken, KVariable, Subst
from pyk.kast.manip import flatten_label, minimize_term, set_cell
from pyk.kast.outer import KDefinition, KFlatModule, KImport, KRequire
from pyk.kcfg import KCFG
from pyk.prelude.bytes import bytesToken
from pyk.prelude.k import GENERATED_TOP_CELL
from pyk.prelude.kbool import FALSE, notBool
from pyk.prelude.kint import INT, intToken
from pyk.prelude.ml import mlEqualsTrue
from pyk.proof.proof import Proof
from pyk.proof.reachability import APRBMCProof, APRProof
from pyk.proof.show import APRBMCProofNodePrinter, APRProofNodePrinter, APRProofShow
from pyk.utils import BugReport, ensure_dir_path, hash_str, run_process, unique

from kevm_pyk.kevm import KEVM, KEVMNodePrinter, KEVMSemantics
from kevm_pyk.utils import (
    KDefinition__expand_macros,
    abstract_cell_vars,
    byte_offset_to_lines,
    kevm_prove,
    legacy_explore,
    print_failure_info,
    print_model,
)

from .solc_to_k import Contract, contract_to_main_module, contract_to_verification_module

if TYPE_CHECKING:
    from collections.abc import Iterable
    from typing import Any, Final

    from pyk.kast.inner import KInner
    from pyk.kcfg import KCFGExplore
    from pyk.kcfg.kcfg import NodeIdLike
    from pyk.kcfg.tui import KCFGElem
    from pyk.proof.show import NodePrinter

_LOGGER: Final = logging.getLogger(__name__)


class Foundry:
    _root: Path
    _toml: dict[str, Any]
    _bug_report: BugReport | None

    class Sorts:
        FOUNDRY_CELL: Final = KSort('FoundryCell')

    def __init__(
        self,
        foundry_root: Path,
        bug_report: BugReport | None = None,
    ) -> None:
        self._root = foundry_root
        with (foundry_root / 'foundry.toml').open('rb') as f:
            self._toml = tomlkit.load(f)
        self._bug_report = bug_report

    @property
    def profile(self) -> dict[str, Any]:
        profile_name = os.getenv('FOUNDRY_PROFILE', default='default')
        return self._toml['profile'][profile_name]

    @property
    def out(self) -> Path:
        return self._root / self.profile.get('out', '')

    @property
    def proofs_dir(self) -> Path:
        return self.out / 'proofs'

    @property
    def proofs_index(self) -> Path:
        return self.proofs_dir / 'index.json'

    @property
    def digest_file(self) -> Path:
        return self.out / 'digest'

    @property
    def kompiled(self) -> Path:
        return self.out / 'kompiled'

    @property
    def llvm_library(self) -> Path:
        return self.kompiled / 'llvm-library'

    @property
    def main_file(self) -> Path:
        return self.kompiled / 'foundry.k'

    @cached_property
    def kevm(self) -> KEVM:
        use_directory = self.out / 'tmp'
        ensure_dir_path(use_directory)
        return KEVM(
            definition_dir=self.kompiled,
            main_file=self.main_file,
            use_directory=use_directory,
            bug_report=self._bug_report,
        )

    @cached_property
    def contracts(self) -> dict[str, Contract]:
        pattern = '*.sol/*.json'
        paths = self.out.glob(pattern)
        json_paths = [str(path) for path in paths]
        json_paths = [json_path for json_path in json_paths if not json_path.endswith('.metadata.json')]
        json_paths = sorted(json_paths)  # Must sort to get consistent output order on different platforms
        _LOGGER.info(f'Processing contract files: {json_paths}')
        _contracts: dict[str, Contract] = {}
        for json_path in json_paths:
            _LOGGER.debug(f'Processing contract file: {json_path}')
            contract_name = json_path.split('/')[-1]
            contract_json = json.loads(Path(json_path).read_text())
            contract_name = contract_name[0:-5] if contract_name.endswith('.json') else contract_name
            if _contracts.get(contract_name) is not None:
                raise RuntimeError('Project contains duplicated contract names that may clash in K definitions.')

            _contracts[contract_name] = Contract(contract_name, contract_json, foundry=True)
        return _contracts

<<<<<<< HEAD
    def proof_digest(self, contract: str, test_sig: str) -> str:
        if test_sig == 'init':
            return f'{contract}.init:{self.contracts[contract].digest}'
        return f'{contract}.{test_sig}:{self.contracts[contract].method_by_sig[test_sig].digest}'
=======
    def mk_proofs_dir(self) -> None:
        self.proofs_dir.mkdir(exist_ok=True)
        try:
            self.proofs_index.open('x')
        except FileExistsError:
            pass

    def method_digest(self, contract_name: str, method_sig: str) -> str:
        return self.contracts[contract_name].method_by_sig[method_sig].digest
>>>>>>> d5d9efc3

    @cached_property
    def digest(self) -> str:
        contract_digests = [self.contracts[c].digest for c in sorted(self.contracts)]
        return hash_str('\n'.join(contract_digests))

    def proof_digest(self, test_id: str) -> str:
        with open(self.proofs_index) as f:
            content = f.read()
            if content != '':
                try:
                    return json.loads(content)[test_id]['digest']
                except KeyError:
                    pass
            return ''

    def write_proof_digest(self, test_id: str) -> None:
        contract_name, test = test_id.split('.')
        if test == 'setUp()':
            method_sig = test
        else:
            method_sig, _ = test.split(':')
        if not self.proofs_index.exists():
            self.proofs_index.open('r+')
        content = self.proofs_index.read_text()
        if content != '':
            obj = json.loads(content)
        else:
            obj = {}
        if test_id not in content:
            obj[test_id] = {}
        foundry_digest = self.method_digest(contract_name, method_sig)
        obj[test_id]['digest'] = foundry_digest
        self.proofs_index.write_text(json.dumps(obj))

    @cached_property
    def llvm_dylib(self) -> Path | None:
        match sys.platform:
            case 'linux':
                dylib = self.llvm_library / 'interpreter.so'
            case 'darwin':
                dylib = self.llvm_library / 'interpreter.dylib'
            case _:
                raise ValueError('Unsupported platform: {sys.platform}')

        if dylib.exists():
            return dylib
        else:
            return None

    def up_to_date(self) -> bool:
        if not self.digest_file.exists():
            return False
        digest_dict = json.loads(self.digest_file.read_text())
        if 'foundry' not in digest_dict:
            digest_dict['foundry'] = ''
        self.digest_file.write_text(json.dumps(digest_dict))
        return digest_dict['foundry'] == self.digest

    def update_digest(self) -> None:
        digest_dict = {}
        if self.digest_file.exists():
            digest_dict = json.loads(self.digest_file.read_text())
        digest_dict['foundry'] = self.digest
        self.digest_file.write_text(json.dumps(digest_dict))

        _LOGGER.info(f'Updated Foundry digest file: {self.digest_file}')

    @cached_property
    def contract_ids(self) -> dict[int, str]:
        _contract_ids = {}
        for c in self.contracts.values():
            _contract_ids[c.contract_id] = c.name
        return _contract_ids

    def srcmap_data(self, contract_name: str, pc: int) -> tuple[Path, int, int] | None:
        if contract_name not in self.contracts:
            _LOGGER.info(f'Contract not found in Foundry project: {contract_name}')
        contract = self.contracts[contract_name]
        if pc not in contract.srcmap:
            _LOGGER.info(f'pc not found in srcmap for contract {contract_name}: {pc}')
            return None
        s, l, f, _, _ = contract.srcmap[pc]
        if f not in self.contract_ids:
            _LOGGER.info(f'Contract id not found in sourcemap data: {f}')
            return None
        src_contract = self.contracts[self.contract_ids[f]]
        src_contract_path = self._root / src_contract.contract_path
        src_contract_text = src_contract_path.read_text()
        _, start, end = byte_offset_to_lines(src_contract_text.split('\n'), s, l)
        return (src_contract_path, start, end)

    def solidity_src(self, contract_name: str, pc: int) -> Iterable[str]:
        srcmap_data = self.srcmap_data(contract_name, pc)
        if srcmap_data is None:
            return [f'No sourcemap data for contract at pc {contract_name}: {pc}']
        contract_path, start, end = srcmap_data
        if not (contract_path.exists() and contract_path.is_file()):
            return [f'No file at path for contract {contract_name}: {contract_path}']
        lines = contract_path.read_text().split('\n')
        prefix_lines = [f'   {l}' for l in lines[:start]]
        actual_lines = [f' | {l}' for l in lines[start:end]]
        suffix_lines = [f'   {l}' for l in lines[end:]]
        return prefix_lines + actual_lines + suffix_lines

    def short_info_for_contract(self, contract_name: str, cterm: CTerm) -> list[str]:
        ret_strs = self.kevm.short_info(cterm)
        _pc = cterm.cell('PC_CELL')
        if type(_pc) is KToken and _pc.sort == INT:
            srcmap_data = self.srcmap_data(contract_name, int(_pc.token))
            if srcmap_data is not None:
                path, start, end = srcmap_data
                ret_strs.append(f'src: {str(path)}:{start}:{end}')
        return ret_strs

    def custom_view(self, contract_name: str, element: KCFGElem) -> Iterable[str]:
        if type(element) is KCFG.Node:
            pc_cell = element.cterm.cell('PC_CELL')
            if type(pc_cell) is KToken and pc_cell.sort == INT:
                return self.solidity_src(contract_name, int(pc_cell.token))
        return ['NO DATA']

    def build(self) -> None:
        try:
            run_process(['forge', 'build', '--root', str(self._root)], logger=_LOGGER)
        except CalledProcessError as err:
            raise RuntimeError("Couldn't forge build!") from err

    @cached_property
    def all_tests(self) -> list[str]:
        return [
            f'{contract.name}.{method.signature}'
            for contract in self.contracts.values()
            if contract.name.endswith('Test')
            for method in contract.methods
            if method.name.startswith('test')
        ]

    @cached_property
    def all_non_tests(self) -> list[str]:
        non_tests = [
            f'{contract.name}.{method.signature}'
            for contract in self.contracts.values()
            for method in contract.methods
            if f'{contract.name}.{method.signature}' not in self.all_tests
        ]
        non_tests += [f'{contract.name}.init' for contract in self.contracts.values()]
        return non_tests

    @staticmethod
    def _escape_brackets(regs: list[str]) -> list[str]:
        regs = [reg.replace('[', '\\[') for reg in regs]
        regs = [reg.replace(']', '\\]') for reg in regs]
        regs = [reg.replace('(', '\\(') for reg in regs]
        return [reg.replace(')', '\\)') for reg in regs]

    def matching_tests(self, tests: list[str], exclude_tests: list[str]) -> list[str]:
        all_tests = self.all_tests
        all_non_tests = self.all_non_tests
        matched_tests = set()
        unfound_tests: list[str] = []
        tests = self._escape_brackets(tests)
        exclude_tests = self._escape_brackets(exclude_tests)
        for t in tests:
            if not any(re.search(t, test) for test in (all_tests + all_non_tests)):
                unfound_tests.append(t)
        for test in all_tests:
            if any(re.search(t, test) for t in tests) and not any(re.search(t, test) for t in exclude_tests):
                matched_tests.add(test)
        for test in all_non_tests:
            if any(re.search(t, test) for t in tests) and not any(re.search(t, test) for t in exclude_tests):
                matched_tests.add(test)
        if unfound_tests:
            raise ValueError(f'Test identifiers not found: {set(unfound_tests)}')
        elif len(matched_tests) == 0:
            raise ValueError('No test matched the predicates')
        return list(matched_tests)

    def matching_sig(self, test: str) -> str:
        test_sigs = self.matching_tests([test], [])
        if len(test_sigs) != 1:
            raise ValueError(f'Found {test_sigs} matching tests, must specify one')
        return test_sigs[0]

    def unique_sig(self, test: str) -> tuple[str, str]:
        contract_name = test.split('.')[0]
        test_sig = self.matching_sig(test).split('.')[1]
        return (contract_name, test_sig)

    def get_test_id(self, test: str, id: str | None) -> str:
        matching_proofs = self.proofs_with_test(test)
        if not matching_proofs:
            raise ValueError(f'Found no matching proofs for {test}.')
        if id is None:
            if len(matching_proofs) > 1:
                raise ValueError(
                    f'Found {len(matching_proofs)} matching proofs for {test}. Use the --id flag to choose one.'
                )
            test_id = single(matching_proofs).id
            return test_id
        else:
            for proof in matching_proofs:
                if proof.id.endswith(id):
                    return proof.id
            raise ValueError('No proof matching this predicate.')

    @staticmethod
    def success(s: KInner, dst: KInner, r: KInner, c: KInner, e1: KInner, e2: KInner) -> KApply:
        return KApply('foundry_success', [s, dst, r, c, e1, e2])

    @staticmethod
    def fail(s: KInner, dst: KInner, r: KInner, c: KInner, e1: KInner, e2: KInner) -> KApply:
        return notBool(Foundry.success(s, dst, r, c, e1, e2))

    # address(uint160(uint256(keccak256("foundry default caller"))))

    @staticmethod
    def loc_FOUNDRY_FAILED() -> KApply:  # noqa: N802
        return KEVM.loc(
            KApply(
                'contract_access_field',
                [
                    KApply('FoundryCheat_FOUNDRY-ACCOUNTS_FoundryContract'),
                    KApply('Failed_FOUNDRY-ACCOUNTS_FoundryField'),
                ],
            )
        )

    @staticmethod
    def address_TEST_CONTRACT() -> KToken:  # noqa: N802
        return intToken(0x7FA9385BE102AC3EAC297483DD6233D62B3E1496)

    @staticmethod
    def address_CHEATCODE() -> KToken:  # noqa: N802
        return intToken(0x7109709ECFA91A80626FF3989D68F67F5B1DD12D)

    # Same address as the one used in DappTools's HEVM
    # address(bytes20(uint160(uint256(keccak256('hevm cheat code')))))
    @staticmethod
    def account_CHEATCODE_ADDRESS(store_var: KInner) -> KApply:  # noqa: N802
        return KEVM.account_cell(
            Foundry.address_CHEATCODE(),  # Hardcoded for now
            intToken(0),
            bytesToken(b'\x00'),
            store_var,
            KApply('.Map'),
            intToken(0),
        )

    @staticmethod
    def help_info() -> list[str]:
        res_lines: list[str] = []
        print_foundry_success_info = any('foundry_success' in line for line in res_lines)
        if print_foundry_success_info:
            res_lines.append('')
            res_lines.append('See `foundry_success` predicate for more information:')
            res_lines.append(
                'https://github.com/runtimeverification/evm-semantics/blob/master/include/kframework/foundry.md#foundry-success-predicate'
            )
        res_lines.append('')
        res_lines.append(
            'Access documentation for KEVM foundry integration at https://docs.runtimeverification.com/kevm-integration-for-foundry/'
        )
        return res_lines

    def proofs_with_test(self, test: str) -> list[Proof]:
        proofs = [
            self.get_optional_proof(pid)
            for pid in listdir(self.proofs_dir)
            if re.search(single(self._escape_brackets([test])), pid.split(':')[0])
        ]
        return [proof for proof in proofs if proof is not None]

    def up_to_date_proofs(self, test: str) -> list[Proof]:
        contract_name, method_sig = test.split('.')
        matching_proofs = self.proofs_with_test(test)
        return [
            proof
            for proof in matching_proofs
            if self.proof_digest(proof.id) == self.method_digest(contract_name, method_sig)
        ]

    def get_apr_proof(self, test_id: str) -> APRProof:
        proof = Proof.read_proof_data(self.proofs_dir, test_id)
        if not isinstance(proof, APRProof):
            raise ValueError('Specified proof is not an APRProof.')
        return proof

    def get_proof(self, test_id: str) -> Proof:
        return Proof.read_proof_data(self.proofs_dir, test_id)

    def get_optional_apr_proof(self, test_id: str) -> APRProof | None:
        proof = self.get_optional_proof(test_id)
        if not isinstance(proof, APRProof):
            return None
        return proof

    def get_optional_proof(self, test_id: str) -> Proof | None:
        if Proof.proof_data_exists(test_id, self.proofs_dir):
            return Proof.read_proof_data(self.proofs_dir, test_id)
        return None

    def free_proof_id(
        self,
        test: str,
<<<<<<< HEAD
    ) -> Proof:
        proofs_dir = self.out / 'apr_proofs'
        #          contract_name, test_sig = self.unique_sig(test)
        contract_name, test_sig = test.split('.')
        proof_digest = self.proof_digest(contract_name, test_sig)
        proof = Proof.read_proof_data(proofs_dir, proof_digest)
        return proof
=======
    ) -> str:
        """
        find the lowest proof id that is not used yet
        """
        test_ids: dict[str, set[int]] = {}
        for pid in listdir(self.proofs_dir):
            if pid.find(':') >= 0:
                test_name, tid = pid.split(':')
                if test_ids.get(test_name) is None:
                    ids = set()
                else:
                    ids = test_ids[test_name]
                try:
                    id_num = int(tid)
                except ValueError:
                    # falls back to hex string if it fails
                    id_num = int(tid.encode('utf-8').hex())
                ids.add(id_num)
                test_ids[test_name] = ids
        if test_ids.get(test) is None:
            return '0'
        else:
            ids = test_ids[test]
            # find the first free id
            i = 0
            while True:
                if i not in ids:
                    return str(i)
                i += 1
>>>>>>> d5d9efc3


def foundry_kompile(
    foundry_root: Path,
    includes: Iterable[str],
    regen: bool = False,
    rekompile: bool = False,
    requires: Iterable[str] = (),
    imports: Iterable[str] = (),
    ccopts: Iterable[str] = (),
    llvm_kompile: bool = True,
    debug: bool = False,
    verbose: bool = False,
) -> None:
    from kevm_pyk.kompile import KompileTarget, kevm_kompile

    syntax_module = 'FOUNDRY-CONTRACTS'
    foundry = Foundry(foundry_root)
    foundry_requires_dir = foundry.kompiled / 'requires'
    foundry_contracts_file = foundry.kompiled / 'contracts.k'
    kompiled_timestamp = foundry.kompiled / 'timestamp'
    main_module = 'FOUNDRY-MAIN'
    ensure_dir_path(foundry.kompiled)
    ensure_dir_path(foundry_requires_dir)

    requires_paths: dict[str, str] = {}

    foundry.build()

    if not foundry.up_to_date():
        _LOGGER.info('Detected updates to contracts, regenerating K definition.')
        regen = True

    for r in requires:
        req = Path(r)
        if not req.exists():
            raise ValueError(f'No such file: {req}')
        if req.name in requires_paths.keys():
            raise ValueError(
                f'Required K files have conflicting names: {r} and {requires_paths[req.name]}. Consider changing the name of one of these files.'
            )
        requires_paths[req.name] = r
        req_path = foundry_requires_dir / req.name
        if regen or not req_path.exists():
            _LOGGER.info(f'Copying requires path: {req} -> {req_path}')
            shutil.copy(req, req_path)
            regen = True

    _imports: dict[str, list[str]] = {contract.name: [] for contract in foundry.contracts.values()}
    for i in imports:
        imp = i.split(':')
        if not len(imp) == 2:
            raise ValueError(f'module imports must be of the form "[ContractName]:[MODULE-NAME]". Got: {i}')
        if imp[0] in _imports:
            _imports[imp[0]].append(imp[1])
        else:
            raise ValueError(f'Could not find contract: {imp[0]}')

    if regen or not foundry_contracts_file.exists() or not foundry.main_file.exists():
        copied_requires = []
        copied_requires += [f'requires/{name}' for name in list(requires_paths.keys())]
        imports = ['FOUNDRY']
        kevm = KEVM(KompileTarget.FOUNDRY.definition_dir)
        empty_config = kevm.definition.empty_config(Foundry.Sorts.FOUNDRY_CELL)
        bin_runtime_definition = _foundry_to_contract_def(
            empty_config=empty_config,
            contracts=foundry.contracts.values(),
            requires=['foundry.md'],
        )

        contract_main_definition = _foundry_to_main_def(
            main_module=main_module,
            empty_config=empty_config,
            contracts=foundry.contracts.values(),
            requires=(['contracts.k'] + copied_requires),
            imports=_imports,
        )

        kevm = KEVM(
            KompileTarget.FOUNDRY.definition_dir,
            extra_unparsing_modules=(bin_runtime_definition.all_modules + contract_main_definition.all_modules),
        )
        foundry_contracts_file.write_text(kevm.pretty_print(bin_runtime_definition, unalias=False) + '\n')
        _LOGGER.info(f'Wrote file: {foundry_contracts_file}')
        foundry.main_file.write_text(kevm.pretty_print(contract_main_definition) + '\n')
        _LOGGER.info(f'Wrote file: {foundry.main_file}')

    def kompilation_digest() -> str:
        k_files = list(requires) + [foundry_contracts_file, foundry.main_file]
        return hash_str(''.join([hash_str(Path(k_file).read_text()) for k_file in k_files]))

    def kompilation_up_to_date() -> bool:
        if not foundry.digest_file.exists():
            return False
        old_digest = foundry.digest_file.read_text()

        return old_digest == kompilation_digest()

    def update_kompilation_digest() -> None:
        foundry.digest_file.write_text(json.dumps({'digest': kompilation_digest()}))

    if not kompilation_up_to_date() or rekompile or not kompiled_timestamp.exists():
        kevm_kompile(
            target=KompileTarget.HASKELL_BOOSTER,
            output_dir=foundry.kompiled,
            main_file=foundry.main_file,
            main_module=main_module,
            syntax_module=syntax_module,
            includes=[include for include in includes if Path(include).exists()],
            emit_json=True,
            ccopts=ccopts,
            llvm_library=foundry.llvm_library,
            debug=debug,
            verbose=verbose,
        )

    update_kompilation_digest()
    foundry.update_digest()


def foundry_prove(
    foundry_root: Path,
    max_depth: int = 1000,
    max_iterations: int | None = None,
    reinit: bool = False,
    tests: Iterable[tuple[str, str | None]] = (),
    exclude_tests: Iterable[str] = (),
    workers: int = 1,
    simplify_init: bool = True,
    break_every_step: bool = False,
    break_on_jumpi: bool = False,
    break_on_calls: bool = True,
    bmc_depth: int | None = None,
    bug_report: bool = False,
    kore_rpc_command: str | Iterable[str] | None = None,
    use_booster: bool = False,
    smt_timeout: int | None = None,
    smt_retry_limit: int | None = None,
    failure_info: bool = True,
    counterexample_info: bool = False,
    trace_rewrites: bool = False,
    auto_abstract_gas: bool = False,
<<<<<<< HEAD
    run_constructor: bool = False,
) -> dict[str, tuple[bool, list[str] | None]]:
=======
) -> dict[tuple[str, str | None], tuple[bool, list[str] | None]]:
>>>>>>> d5d9efc3
    if workers <= 0:
        raise ValueError(f'Must have at least one worker, found: --workers {workers}')
    if max_iterations is not None and max_iterations < 0:
        raise ValueError(f'Must have a non-negative number of iterations, found: --max-iterations {max_iterations}')

    br = BugReport(foundry_root / 'bug_report') if bug_report else None
    foundry = Foundry(foundry_root, bug_report=br)

    foundry.mk_proofs_dir()

    if use_booster:
        try:
            run_process(('which', 'kore-rpc-booster'), pipe_stderr=True).stdout.strip()
        except CalledProcessError:
            raise RuntimeError(
                "Couldn't locate the kore-rpc-booster RPC binary. Please put 'kore-rpc-booster' on PATH manually or using kup install/kup shell."
            ) from None

    if kore_rpc_command is None:
        kore_rpc_command = ('kore-rpc-booster',) if use_booster else ('kore-rpc',)

    if not tests:
        tests = [(test, None) for test in foundry.all_tests]
    tests = list({(foundry.matching_sig(test), id) for test, id in tests})
    test_names = [test[0] for test in tests]

    _LOGGER.info(f'Running tests: {test_names}')

    init_methods: dict[str, str] = {}
    setup_methods: dict[str, str] = {}
    contracts = set(unique({test.split('.')[0] for test in test_names}))
    for contract_name in contracts:
        init_methods[contract_name] = f'{contract_name}.init'
        if 'setUp' in foundry.contracts[contract_name].method_by_name:
            setup_methods[contract_name] = f'{contract_name}.setUp()'

    test_methods = [
        method
        for contract in foundry.contracts.values()
        for method in contract.methods
        if (
            f'{method.contract_name}.{method.signature}' in test_names
            or (method.is_setup and method.contract_name in contracts)
        )
    ]

    out_of_date_methods: set[str] = set()
    for method in test_methods:
        if not method.up_to_date(foundry.out / 'digest') or reinit:
            out_of_date_methods.add(method.signature)
            _LOGGER.info(f'Method {method.signature} is out of date, so it was reinitialized')
        else:
            _LOGGER.info(f'Method {method.signature} not reinitialized because it is up to date')
            if not method.contract_up_to_date(foundry.out / 'digest'):
                _LOGGER.warning(
                    f'Method {method.signature} not reinitialized because digest was up to date, but the contract it is a part of has changed.'
                )
        method.update_digest(foundry.out / 'digest')

    for i, (test, id) in enumerate(tests):
        contract_name, method_sig = test.split('.')
        foundry_digest = foundry.method_digest(contract_name, method_sig)
        up_to_date_proofs = foundry.up_to_date_proofs(test)
        if id is None and not reinit and len(up_to_date_proofs) > 0:
            matching_proofs = foundry.proofs_with_test(test)
            up_to_date_proofs = [proof for proof in matching_proofs if foundry.proof_digest(proof.id) == foundry_digest]
            if len(up_to_date_proofs) > 1:
                raise ValueError(
                    f'Found {len(up_to_date_proofs)} up to date proofs for {test}. Specify an id with "--test {test},`id`" flag to choose one.'
                )
            elif len(up_to_date_proofs) == 1:
                id = single(up_to_date_proofs).id.split(':')[1]
        elif reinit or test in out_of_date_methods or len(up_to_date_proofs) == 0:
            if id is not None:
                _LOGGER.warn(
                    'an id was specified but the proof has to be reinitialized so a new id will be attributed.'
                )
            id = foundry.free_proof_id(test)
        else:
            test_id = f'{test}:{id}'
            if foundry.proof_digest(test_id) != foundry_digest:
                raise ValueError(f'Proof with id `{test_id}` is not up to date.')
        assert id is not None
        tests[i] = (test, id)

    def _init_and_run_proof(_init_problem: tuple[str, str, str | None]) -> tuple[bool, list[str] | None]:
        contract_name, method_sig, id = _init_problem
        contract = foundry.contracts[contract_name]
        method = contract.method_by_sig[method_sig]
        id = ':' + id if id is not None else ''
        test_id = f'{contract_name}.{method_sig}{id}'
        llvm_definition_dir = foundry.llvm_library if use_booster else None

        with legacy_explore(
            foundry.kevm,
            kcfg_semantics=KEVMSemantics(auto_abstract_gas=auto_abstract_gas),
            id=test_id,
            bug_report=br,
            kore_rpc_command=kore_rpc_command,
            llvm_definition_dir=llvm_definition_dir,
            smt_timeout=smt_timeout,
            smt_retry_limit=smt_retry_limit,
            trace_rewrites=trace_rewrites,
        ) as kcfg_explore:
<<<<<<< HEAD
            contract_name, method_sig = _init_problem
            contract = foundry.contracts[contract_name]

            if method_sig == 'init':
                proof = _contract_to_apr_proof(
                    foundry,
                    contract,
                    save_directory,
                    kcfg_explore,
                    reinit=True,
                    simplify_init=simplify_init,
                    bmc_depth=bmc_depth,
                )

            else:
                method = contract.method_by_sig[method_sig]
                proof = _method_to_apr_proof(
                    foundry,
                    contract,
                    method,
                    save_directory,
                    kcfg_explore,
                    reinit=(method.qualified_name in out_of_date_methods),
                    simplify_init=simplify_init,
                    bmc_depth=bmc_depth,
                    run_constructor=run_constructor,
                )
=======
            proof = _method_to_apr_proof(
                foundry,
                contract,
                method,
                foundry.proofs_dir,
                kcfg_explore,
                test_id,
                simplify_init=simplify_init,
                bmc_depth=bmc_depth,
            )
>>>>>>> d5d9efc3

            passed = kevm_prove(
                foundry.kevm,
                proof,
                kcfg_explore,
                max_depth=max_depth,
                max_iterations=max_iterations,
                break_every_step=break_every_step,
                break_on_jumpi=break_on_jumpi,
                break_on_calls=break_on_calls,
            )
            failure_log = None
            if not passed:
                failure_log = print_failure_info(proof, kcfg_explore, counterexample_info)
            return passed, failure_log

    def run_cfg_group(
        tests: list[tuple[str, str | None]]
    ) -> dict[tuple[str, str | None], tuple[bool, list[str] | None]]:
        def _split_test(test: tuple[str, str | None]) -> tuple[str, str, str | None]:
            test_name, id = test
            contract, method = test_name.split('.')
            return contract, method, id

        init_problems = [_split_test(test) for test in tests]

        _apr_proofs: list[tuple[bool, list[str] | None]]
        if workers > 1:
            with ProcessPool(ncpus=workers) as process_pool:
                _apr_proofs = process_pool.map(_init_and_run_proof, init_problems)
        else:
            _apr_proofs = []
            for init_problem in init_problems:
                _apr_proofs.append(_init_and_run_proof(init_problem))

        apr_proofs = dict(zip(tests, _apr_proofs, strict=True))
        return apr_proofs

    if run_constructor:
        _LOGGER.info(f'Running initialization code for contracts in parallel: {list(init_methods.values())}')
        results = run_cfg_group(list(init_methods.values()))
        failed = [init_cfg for init_cfg, passed in results.items() if not passed]
        if failed:
            raise ValueError(f'Running initialization code failed for {len(failed)} contracts: {failed}')

    _LOGGER.info(f'Running setup functions in parallel: {list(setup_methods.values())}')
    results = run_cfg_group([(method, None) for method in setup_methods.values()])
    failed = [setup_cfg for setup_cfg, passed in results.items() if not passed]
    if failed:
        raise ValueError(f'Running setUp method failed for {len(failed)} contracts: {failed}')

    _LOGGER.info(f'Running test functions in parallel: {test_names}')
    results = run_cfg_group(tests)

    return results


def foundry_show(
    foundry_root: Path,
    test: str,
    id: str | None = None,
    nodes: Iterable[NodeIdLike] = (),
    node_deltas: Iterable[tuple[NodeIdLike, NodeIdLike]] = (),
    to_module: bool = False,
    minimize: bool = True,
    sort_collections: bool = False,
    omit_unstable_output: bool = False,
    pending: bool = False,
    failing: bool = False,
    failure_info: bool = False,
    counterexample_info: bool = False,
    smt_timeout: int | None = None,
    smt_retry_limit: int | None = None,
) -> str:
    contract_name, _ = test.split('.')
    foundry = Foundry(foundry_root)
    test_id = foundry.get_test_id(test, id)
    proof = foundry.get_apr_proof(test_id)

    if pending:
        nodes = list(nodes) + [node.id for node in proof.pending]
    if failing:
        nodes = list(nodes) + [node.id for node in proof.failing]
    nodes = unique(nodes)

    unstable_cells = [
        '<program>',
        '<jumpDests>',
        '<pc>',
        '<gas>',
        '<code>',
    ]

    node_printer = foundry_node_printer(foundry, contract_name, proof)
    proof_show = APRProofShow(foundry.kevm, node_printer=node_printer)

    res_lines = proof_show.show(
        proof,
        nodes=nodes,
        node_deltas=node_deltas,
        to_module=to_module,
        minimize=minimize,
        sort_collections=sort_collections,
        omit_cells=(unstable_cells if omit_unstable_output else []),
    )

    if failure_info:
        with legacy_explore(
            foundry.kevm,
            kcfg_semantics=KEVMSemantics(),
            id=test_id,
            smt_timeout=smt_timeout,
            smt_retry_limit=smt_retry_limit,
        ) as kcfg_explore:
            res_lines += print_failure_info(proof, kcfg_explore, counterexample_info)
            res_lines += Foundry.help_info()

    return '\n'.join(res_lines)


def foundry_to_dot(foundry_root: Path, test: str, id: str | None = None) -> None:
    foundry = Foundry(foundry_root)
    dump_dir = foundry.proofs_dir / 'dump'
    test_id = foundry.get_test_id(test, id)
    contract_name, _ = test.split('.')
    proof = foundry.get_apr_proof(test_id)

    node_printer = foundry_node_printer(foundry, contract_name, proof)
    proof_show = APRProofShow(foundry.kevm, node_printer=node_printer)

    proof_show.dump(proof, dump_dir, dot=True)


def foundry_list(foundry_root: Path) -> list[str]:
    foundry = Foundry(foundry_root)

    all_methods = [
        f'{contract.name}.{method.signature}' for contract in foundry.contracts.values() for method in contract.methods
    ]

    lines: list[str] = []
    for method in sorted(all_methods):
        for test_id in listdir(foundry.proofs_dir):
            test, *_ = test_id.split(':')
            if test == method:
                proof = foundry.get_optional_proof(test_id)
                if proof is not None:
                    lines.extend(proof.summary.lines)
                    lines.append('')
    if len(lines) > 0:
        lines = lines[0:-1]

    return lines


def foundry_remove_node(foundry_root: Path, test: str, node: NodeIdLike, id: str | None = None) -> None:
    foundry = Foundry(foundry_root)
    test_id = foundry.get_test_id(test, id)
    apr_proof = foundry.get_apr_proof(test_id)
    node_ids = apr_proof.prune_from(node)
    _LOGGER.info(f'Pruned nodes: {node_ids}')
    apr_proof.write_proof_data()


def foundry_simplify_node(
    foundry_root: Path,
    test: str,
    node: NodeIdLike,
    id: str | None = None,
    replace: bool = False,
    minimize: bool = True,
    sort_collections: bool = False,
    bug_report: bool = False,
    smt_timeout: int | None = None,
    smt_retry_limit: int | None = None,
    trace_rewrites: bool = False,
) -> str:
    br = BugReport(Path(f'{test}.bug_report')) if bug_report else None
    foundry = Foundry(foundry_root, bug_report=br)
    test_id = foundry.get_test_id(test, id)
    apr_proof = foundry.get_apr_proof(test_id)
    cterm = apr_proof.kcfg.node(node).cterm
    with legacy_explore(
        foundry.kevm,
        kcfg_semantics=KEVMSemantics(),
        id=apr_proof.id,
        bug_report=br,
        smt_timeout=smt_timeout,
        smt_retry_limit=smt_retry_limit,
        trace_rewrites=trace_rewrites,
    ) as kcfg_explore:
        new_term, _ = kcfg_explore.cterm_simplify(cterm)
    if replace:
        apr_proof.kcfg.replace_node(node, CTerm.from_kast(new_term))
        apr_proof.write_proof_data()
    res_term = minimize_term(new_term) if minimize else new_term
    return foundry.kevm.pretty_print(res_term, unalias=False, sort_collections=sort_collections)


def foundry_merge_nodes(
    foundry_root: Path,
    test: str,
    node_ids: Iterable[NodeIdLike],
    id: str | None = None,
    bug_report: bool = False,
    include_disjunct: bool = False,
) -> None:
    def check_cells_equal(cell: str, nodes: Iterable[KCFG.Node]) -> bool:
        nodes = list(nodes)
        if len(nodes) < 2:
            return True
        cell_value = nodes[0].cterm.cell(cell)
        for node in nodes[1:]:
            if cell_value != node.cterm.cell(cell):
                return False
        return True

    br = BugReport(Path(f'{test}.bug_report')) if bug_report else None
    foundry = Foundry(foundry_root, bug_report=br)
    test_id = foundry.get_test_id(test, id)
    apr_proof = foundry.get_apr_proof(test_id)

    if len(list(node_ids)) < 2:
        raise ValueError(f'Must supply at least 2 nodes to merge, got: {node_ids}')

    nodes = [apr_proof.kcfg.node(int(node_id)) for node_id in node_ids]
    check_cells = ['K_CELL', 'PROGRAM_CELL', 'PC_CELL', 'CALLDEPTH_CELL']
    check_cells_ne = [check_cell for check_cell in check_cells if not check_cells_equal(check_cell, nodes)]
    if check_cells_ne:
        raise ValueError(f'Nodes {node_ids} cannot be merged because they differ in: {check_cells_ne}')

    anti_unification = nodes[0].cterm
    for node in nodes[1:]:
        anti_unification, _, _ = anti_unification.anti_unify(node.cterm, keep_values=True, kdef=foundry.kevm.definition)
    new_node = apr_proof.kcfg.create_node(anti_unification)
    for node in nodes:
        apr_proof.kcfg.create_cover(node.id, new_node.id)

    apr_proof.write_proof_data()

    print(f'Merged nodes {node_ids} into new node {new_node.id}.')
    print(foundry.kevm.pretty_print(new_node.cterm.kast))


def foundry_step_node(
    foundry_root: Path,
    test: str,
    node: NodeIdLike,
    id: str | None = None,
    repeat: int = 1,
    depth: int = 1,
    bug_report: bool = False,
    smt_timeout: int | None = None,
    smt_retry_limit: int | None = None,
    trace_rewrites: bool = False,
) -> None:
    if repeat < 1:
        raise ValueError(f'Expected positive value for --repeat, got: {repeat}')
    if depth < 1:
        raise ValueError(f'Expected positive value for --depth, got: {depth}')

    br = BugReport(Path(f'{test}.bug_report')) if bug_report else None
    foundry = Foundry(foundry_root, bug_report=br)
    test_id = foundry.get_test_id(test, id)
    apr_proof = foundry.get_apr_proof(test_id)
    with legacy_explore(
        foundry.kevm,
        kcfg_semantics=KEVMSemantics(),
        id=apr_proof.id,
        bug_report=br,
        smt_timeout=smt_timeout,
        smt_retry_limit=smt_retry_limit,
        trace_rewrites=trace_rewrites,
    ) as kcfg_explore:
        for _i in range(repeat):
            node = kcfg_explore.step(apr_proof.kcfg, node, apr_proof.logs, depth=depth)
            apr_proof.write_proof_data()


def foundry_section_edge(
    foundry_root: Path,
    test: str,
    edge: tuple[str, str],
    id: str | None = None,
    sections: int = 2,
    replace: bool = False,
    bug_report: bool = False,
    smt_timeout: int | None = None,
    smt_retry_limit: int | None = None,
    trace_rewrites: bool = False,
) -> None:
    br = BugReport(Path(f'{test}.bug_report')) if bug_report else None
    foundry = Foundry(foundry_root, bug_report=br)
    test_id = foundry.get_test_id(test, id)
    apr_proof = foundry.get_apr_proof(test_id)
    source_id, target_id = edge
    with legacy_explore(
        foundry.kevm,
        kcfg_semantics=KEVMSemantics(),
        id=apr_proof.id,
        bug_report=br,
        smt_timeout=smt_timeout,
        smt_retry_limit=smt_retry_limit,
        trace_rewrites=trace_rewrites,
    ) as kcfg_explore:
        kcfg_explore.section_edge(
            apr_proof.kcfg, source_id=int(source_id), target_id=int(target_id), logs=apr_proof.logs, sections=sections
        )
    apr_proof.write_proof_data()


def foundry_get_model(
    foundry_root: Path,
    test: str,
    id: str | None = None,
    nodes: Iterable[NodeIdLike] = (),
    pending: bool = False,
    failing: bool = False,
) -> str:
    foundry = Foundry(foundry_root)
    test_id = foundry.get_test_id(test, id)
    proof = foundry.get_apr_proof(test_id)

    if not nodes:
        _LOGGER.warning('Node ID is not provided. Displaying models of failing and pending nodes:')
        failing = pending = True

    if pending:
        nodes = list(nodes) + [node.id for node in proof.pending]
    if failing:
        nodes = list(nodes) + [node.id for node in proof.failing]
    nodes = unique(nodes)

    res_lines = []

    with legacy_explore(foundry.kevm, kcfg_semantics=KEVMSemantics(), id=proof.id) as kcfg_explore:
        for node_id in nodes:
            res_lines.append('')
            res_lines.append(f'Node id: {node_id}')
            node = proof.kcfg.node(node_id)
            res_lines.extend(print_model(node, kcfg_explore))

    return '\n'.join(res_lines)


def _write_cfg(cfg: KCFG, path: Path) -> None:
    path.write_text(cfg.to_json())
    _LOGGER.info(f'Updated CFG file: {path}')


def _foundry_to_contract_def(
    empty_config: KInner,
    contracts: Iterable[Contract],
    requires: Iterable[str],
) -> KDefinition:
    modules = [contract_to_main_module(contract, empty_config, imports=['FOUNDRY']) for contract in contracts]
    # First module is chosen as main module arbitrarily, since the contract definition is just a set of
    # contract modules.
    main_module = Contract.contract_to_module_name(list(contracts)[0].name_upper)

    return KDefinition(
        main_module,
        modules,
        requires=(KRequire(req) for req in list(requires)),
    )


def _foundry_to_main_def(
    main_module: str,
    contracts: Iterable[Contract],
    empty_config: KInner,
    requires: Iterable[str],
    imports: dict[str, list[str]],
) -> KDefinition:
    modules = [
        contract_to_verification_module(contract, empty_config, imports=imports[contract.name])
        for contract in contracts
    ]
    _main_module = KFlatModule(
        main_module,
        imports=(KImport(mname) for mname in [_m.name for _m in modules]),
    )

    return KDefinition(
        main_module,
        [_main_module] + modules,
        requires=(KRequire(req) for req in list(requires)),
    )


def _contract_to_apr_proof(
    foundry: Foundry,
    contract: Contract,
    save_directory: Path,
    kcfg_explore: KCFGExplore,
    reinit: bool = False,
    simplify_init: bool = True,
    bmc_depth: int | None = None,
) -> APRProof:
    test = f'{contract.name}.init'

    if len(contract.constructor.arg_names) > 0:
        raise ValueError(
            f'Proof cannot be generated for contract: {contract}. Constructors with arguments are not supported.'
        )

    empty_config = foundry.kevm.definition.empty_config(GENERATED_TOP_CELL)
    kcfg, init_node_id, target_node_id = _contract_to_cfg(
        empty_config,
        contract,
        save_directory,
        foundry=foundry,
    )

    _LOGGER.info(f'Expanding macros in initial state for test: {test}')
    init_term = kcfg.node(init_node_id).cterm.kast
    init_term = KDefinition__expand_macros(foundry.kevm.definition, init_term)
    init_cterm = CTerm.from_kast(init_term)
    _LOGGER.info(f'Computing definedness constraint for test: {test}')
    init_cterm = kcfg_explore.cterm_assume_defined(init_cterm)
    _LOGGER.info(f'Computing definedness constraint for test: {test} done')
    kcfg.replace_node(init_node_id, init_cterm)

    _LOGGER.info(f'Expanding macros in target state for test: {test}')
    target_term = kcfg.node(target_node_id).cterm.kast
    target_term = KDefinition__expand_macros(foundry.kevm.definition, target_term)
    target_cterm = CTerm.from_kast(target_term)
    kcfg.replace_node(target_node_id, target_cterm)

    proof_digest = foundry.proof_digest(contract.name, 'init')
    apr_proof: APRProof
    if simplify_init:
        _LOGGER.info(f'Simplifying KCFG for test: {test}')
        for node in kcfg.nodes:
            print(foundry.kevm.pretty_print(node.cterm.kast))
        kcfg_explore.simplify(kcfg, {})
    if bmc_depth is not None:
        apr_proof = APRBMCProof(
            proof_digest, kcfg, init_node_id, target_node_id, {}, bmc_depth, proof_dir=save_directory
        )
    else:
        apr_proof = APRProof(proof_digest, kcfg, init_node_id, target_node_id, {}, proof_dir=save_directory)

    apr_proof.write_proof_data()
    return apr_proof


def _method_to_apr_proof(
    foundry: Foundry,
    contract: Contract,
    method: Contract.Method,
    save_directory: Path,
    kcfg_explore: KCFGExplore,
    test_id: str,
    simplify_init: bool = True,
    bmc_depth: int | None = None,
    run_constructor: bool = False,
) -> APRProof | APRBMCProof:
    method_sig = method.signature
<<<<<<< HEAD
    test = f'{contract.name}.{method_sig}'
    proof_digest = foundry.proof_digest(contract.name, method_sig)
    if Proof.proof_data_exists(proof_digest, save_directory) and not reinit:
        apr_proof = foundry.get_apr_proof(test)
        assert isinstance(apr_proof, APRProof)
=======
    if Proof.proof_data_exists(test_id, save_directory):
        apr_proof = foundry.get_apr_proof(test_id)
>>>>>>> d5d9efc3
    else:
        _LOGGER.info(f'Initializing KCFG for test: {test_id}')

        if method_sig != 'setUp()' and 'setUp' in contract.method_by_name:
<<<<<<< HEAD
            init_proof = f'{contract.name}.setUp()'
            _LOGGER.info(f'Using setUp method for test: {test}')
        elif run_constructor:
            init_proof = f'{contract.name}.init'
        else:
            init_proof = None
=======
            setup_digest = f'{contract_name}.setUp()'
            _LOGGER.info(f'Using setUp method for test: {test_id}')
>>>>>>> d5d9efc3

        empty_config = foundry.kevm.definition.empty_config(GENERATED_TOP_CELL)
        kcfg, new_node_ids, init_node_id, target_node_id = _method_to_cfg(
            empty_config,
            contract,
            method,
            save_directory,
            foundry=foundry,
            init_proof=init_proof,
            use_init_code=False,
        )

<<<<<<< HEAD
        for node_id in new_node_ids:
            _LOGGER.info(f'Expanding macros in node {node_id} for test: {test}')
            init_term = kcfg.node(node_id).cterm.kast
            init_term = KDefinition__expand_macros(foundry.kevm.definition, init_term)
            init_cterm = CTerm.from_kast(init_term)
            _LOGGER.info(f'Computing definedness constraint for node {node_id} for test: {test}')
            init_cterm = kcfg_explore.cterm_assume_defined(init_cterm)
            kcfg.replace_node(node_id, init_cterm)
=======
        _LOGGER.info(f'Expanding macros in initial state for test: {test_id}')
        init_term = kcfg.node(init_node_id).cterm.kast
        init_term = KDefinition__expand_macros(foundry.kevm.definition, init_term)
        init_cterm = CTerm.from_kast(init_term)
        _LOGGER.info(f'Computing definedness constraint for test: {test_id}')
        init_cterm = kcfg_explore.cterm_assume_defined(init_cterm)
        kcfg.replace_node(init_node_id, init_cterm)
>>>>>>> d5d9efc3

        _LOGGER.info(f'Expanding macros in target state for test: {test_id}')
        target_term = kcfg.node(target_node_id).cterm.kast
        target_term = KDefinition__expand_macros(foundry.kevm.definition, target_term)
        target_cterm = CTerm.from_kast(target_term)
        kcfg.replace_node(target_node_id, target_cterm)

        foundry.write_proof_digest(test_id)

        if simplify_init:
            _LOGGER.info(f'Simplifying KCFG for test: {test_id}')
            kcfg_explore.simplify(kcfg, {})
        if bmc_depth is not None:
            apr_proof = APRBMCProof(
                test_id,
                kcfg,
                init_node_id,
                target_node_id,
                {},
                bmc_depth,
                proof_dir=save_directory,
            )
        else:
            apr_proof = APRProof(test_id, kcfg, init_node_id, target_node_id, {}, proof_dir=save_directory)

    apr_proof.write_proof_data()
    return apr_proof


def _contract_to_cfg(
    empty_config: KInner,
    contract: Contract,
    proof_dir: Path,
    foundry: Foundry,
    init_proof: str | None = None,
) -> tuple[KCFG, NodeIdLike, NodeIdLike]:
    program = KEVM.init_bytecode(KApply(f'contract_{contract.name}'))

    init_cterm = _init_cterm(empty_config, contract.name, proof_dir, program, use_init_code=True)

    cfg = KCFG()
    init_node = cfg.create_node(init_cterm)
    init_node_id = init_node.id

    final_cterm = _final_cterm(empty_config, contract.name, failing=False, use_init_code=True)
    target_node = cfg.create_node(final_cterm)

    return cfg, init_node_id, target_node.id


def _method_to_cfg(
    empty_config: KInner,
    contract: Contract,
    method: Contract.Method,
    proof_dir: Path,
    foundry: Foundry,
    init_proof: str | None = None,
    use_init_code: bool = False,
) -> tuple[KCFG, list[int], int, int]:
    calldata = method.calldata_cell(contract)
    callvalue = method.callvalue_cell
    program = KEVM.bin_runtime(KApply(f'contract_{contract.name}'))
    init_cterm = _init_cterm(
        empty_config,
        contract.name,
        proof_dir,
        program,
        calldata=calldata,
        callvalue=callvalue,
        use_init_code=use_init_code,
    )

    new_node_ids = []

    if init_proof:
        initial_proof = foundry.get_apr_proof(init_proof)
        init_node_id = initial_proof.kcfg.node(initial_proof.init).id

        cfg = initial_proof.kcfg
        final_states = [cover.source for cover in cfg.covers(target_id=initial_proof.target)]
        cfg.remove_node(initial_proof.target)

        if len(initial_proof.pending) > 0:
            raise RuntimeError(
                f'Initial state proof {initial_proof.id} for {contract.name}.{method.name} still has pending branches.'
            )

        if len(final_states) < 1:
            _LOGGER.warning(
                f'Initial state proof {initial_proof.id} for {contract.name}.{method.name} has no passing branches to build on. Method will not be executed.'
            )

        for final_node in final_states:
            new_accounts_cell = final_node.cterm.cell('ACCOUNTS_CELL')
            new_accounts = [CTerm(account, []) for account in flatten_label('_AccountCellMap_', new_accounts_cell)]
            new_accounts_map = {account.cell('ACCTID_CELL'): account for account in new_accounts}
            test_contract_account = new_accounts_map[Foundry.address_TEST_CONTRACT()]

            new_accounts_map[Foundry.address_TEST_CONTRACT()] = CTerm(
                set_cell(
                    test_contract_account.config, 'CODE_CELL', KEVM.bin_runtime(KApply(f'contract_{contract.name}'))
                ),
                [],
            )

            new_accounts_cell = KEVM.accounts([account.config for account in new_accounts_map.values()])

            new_init_cterm = CTerm(set_cell(init_cterm.config, 'ACCOUNTS_CELL', new_accounts_cell), [])
            new_node = cfg.create_node(new_init_cterm)
            cfg.create_edge(final_node.id, new_node.id, depth=1)
            new_node_ids.append(new_node.id)
    else:
        cfg = KCFG()
        init_node = cfg.create_node(init_cterm)
        new_node_ids = [init_node.id]
        init_node_id = init_node.id

    is_test = method.name.startswith('test')
    failing = method.name.startswith('testFail')
    final_cterm = _final_cterm(empty_config, contract.name, failing=failing, is_test=is_test)
    target_node = cfg.create_node(final_cterm)

<<<<<<< HEAD
    return cfg, new_node_ids, init_node_id, target_node.id
=======
    return cfg, init_node.id, target_node.id


def get_final_accounts_cell(proof_id: str, proof_dir: Path) -> tuple[KInner, Iterable[KInner]]:
    print(proof_id, proof_dir)
    apr_proof = APRProof.read_proof_data(proof_dir, proof_id)
    target = apr_proof.kcfg.node(apr_proof.target)
    target_states = apr_proof.kcfg.covers(target_id=target.id)
    if len(target_states) == 0:
        raise ValueError(
            f'setUp() function for {apr_proof.id} did not reach the end of execution. Maybe --max-iterations is too low?'
        )
    if len(target_states) > 1:
        raise ValueError(f'setUp() function for {apr_proof.id} branched and has {len(target_states)} target states.')
    cterm = single(target_states).source.cterm
    acct_cell = cterm.cell('ACCOUNTS_CELL')
    fvars = free_vars(acct_cell)
    acct_cons = constraints_for(fvars, cterm.constraints)
    return (acct_cell, acct_cons)
>>>>>>> d5d9efc3


def _init_cterm(
    empty_config: KInner,
    contract_name: str,
    kcfgs_dir: Path,
    program: KInner,
    *,
    use_init_code: bool = False,
    calldata: KInner | None = None,
    callvalue: KInner | None = None,
) -> CTerm:
    account_cell = KEVM.account_cell(
        Foundry.address_TEST_CONTRACT(),
        intToken(0),
        program,
        KApply('.Map'),
        KApply('.Map'),
        intToken(1),
    )
    init_subst = {
        'MODE_CELL': KApply('NORMAL'),
        'SCHEDULE_CELL': KApply('LONDON_EVM'),
        'STATUSCODE_CELL': KVariable('STATUSCODE'),
        'CALLSTACK_CELL': KApply('.List'),
        'CALLDEPTH_CELL': intToken(0),
        'PROGRAM_CELL': program,
        'JUMPDESTS_CELL': KEVM.compute_valid_jumpdests(program),
        'ORIGIN_CELL': KVariable('ORIGIN_ID'),
        'LOG_CELL': KApply('.List'),
        'ID_CELL': Foundry.address_TEST_CONTRACT(),
        'CALLER_CELL': KVariable('CALLER_ID'),
        'ACCESSEDACCOUNTS_CELL': KApply('.Set'),
        'ACCESSEDSTORAGE_CELL': KApply('.Map'),
        'INTERIMSTATES_CELL': KApply('.List'),
        'LOCALMEM_CELL': KApply('.Bytes_BYTES-HOOKED_Bytes'),
        'PREVCALLER_CELL': KApply('.Account_EVM-TYPES_Account'),
        'PREVORIGIN_CELL': KApply('.Account_EVM-TYPES_Account'),
        'NEWCALLER_CELL': KApply('.Account_EVM-TYPES_Account'),
        'NEWORIGIN_CELL': KApply('.Account_EVM-TYPES_Account'),
        'ACTIVE_CELL': FALSE,
        'STATIC_CELL': FALSE,
        'MEMORYUSED_CELL': intToken(0),
        'WORDSTACK_CELL': KApply('.WordStack_EVM-TYPES_WordStack'),
        'PC_CELL': intToken(0),
        'GAS_CELL': intToken(9223372036854775807),
        'K_CELL': KSequence([KEVM.sharp_execute(), KVariable('CONTINUATION')]),
        'ACCOUNTS_CELL': KEVM.accounts(
            [
                account_cell,  # test contract address
                Foundry.account_CHEATCODE_ADDRESS(KApply('.Map')),
            ]
        ),
        'SINGLECALL_CELL': FALSE,
        'ISREVERTEXPECTED_CELL': FALSE,
        'ISOPCODEEXPECTED_CELL': FALSE,
        'EXPECTEDADDRESS_CELL': KApply('.Account_EVM-TYPES_Account'),
        'EXPECTEDVALUE_CELL': intToken(0),
        'EXPECTEDDATA_CELL': KApply('.Bytes_BYTES-HOOKED_Bytes'),
        'OPCODETYPE_CELL': KApply('.OpcodeType_FOUNDRY-CHEAT-CODES_OpcodeType'),
        'RECORDEVENT_CELL': FALSE,
        'ISEVENTEXPECTED_CELL': FALSE,
        'ISCALLWHITELISTACTIVE_CELL': FALSE,
        'ISSTORAGEWHITELISTACTIVE_CELL': FALSE,
        'ADDRESSSET_CELL': KApply('.Set'),
        'STORAGESLOTSET_CELL': KApply('.Set'),
    }

    constraints = None

    if calldata is not None:
        init_subst['CALLDATA_CELL'] = calldata

    if callvalue is not None:
        init_subst['CALLVALUE_CELL'] = callvalue

    init_term = Subst(init_subst)(empty_config)
    init_cterm = CTerm.from_kast(init_term)
    init_cterm = KEVM.add_invariant(init_cterm)
    if constraints is None:
        return init_cterm
    else:
        for constraint in constraints:
            init_cterm = init_cterm.add_constraint(constraint)
        return init_cterm


def _final_cterm(
    empty_config: KInner, contract_name: str, *, failing: bool, is_test: bool = True, use_init_code: bool = False
) -> CTerm:
    final_term = _final_term(empty_config, contract_name, use_init_code=use_init_code)
    dst_failed_post = KEVM.lookup(KVariable('CHEATCODE_STORAGE_FINAL'), Foundry.loc_FOUNDRY_FAILED())
    foundry_success = Foundry.success(
        KVariable('STATUSCODE_FINAL'),
        dst_failed_post,
        KVariable('ISREVERTEXPECTED_FINAL'),
        KVariable('ISOPCODEEXPECTED_FINAL'),
        KVariable('RECORDEVENT_FINAL'),
        KVariable('ISEVENTEXPECTED_FINAL'),
    )
    final_cterm = CTerm.from_kast(final_term)
    if is_test:
        if not failing:
            return final_cterm.add_constraint(mlEqualsTrue(foundry_success))
        else:
            return final_cterm.add_constraint(mlEqualsTrue(notBool(foundry_success)))
    return final_cterm


def _final_term(empty_config: KInner, contract_name: str, use_init_code: bool = False) -> KInner:
    program = (
        KEVM.init_bytecode(KApply(f'contract_{contract_name}'))
        if use_init_code
        else KEVM.bin_runtime(KApply(f'contract_{contract_name}'))
    )
    post_account_cell = KEVM.account_cell(
        Foundry.address_TEST_CONTRACT(),
        KVariable('ACCT_BALANCE_FINAL'),
        program,
        KVariable('ACCT_STORAGE_FINAL'),
        KVariable('ACCT_ORIGSTORAGE_FINAL'),
        KVariable('ACCT_NONCE_FINAL'),
    )
    final_subst = {
        'K_CELL': KSequence([KEVM.halt(), KVariable('CONTINUATION')]),
        'STATUSCODE_CELL': KVariable('STATUSCODE_FINAL'),
        'ID_CELL': Foundry.address_TEST_CONTRACT(),
        'ACCOUNTS_CELL': KEVM.accounts(
            [
                post_account_cell,  # test contract address
                Foundry.account_CHEATCODE_ADDRESS(KVariable('CHEATCODE_STORAGE_FINAL')),
                KVariable('ACCOUNTS_FINAL'),
            ]
        ),
        'ISREVERTEXPECTED_CELL': KVariable('ISREVERTEXPECTED_FINAL'),
        'ISOPCODEEXPECTED_CELL': KVariable('ISOPCODEEXPECTED_FINAL'),
        'RECORDEVENT_CELL': KVariable('RECORDEVENT_FINAL'),
        'ISEVENTEXPECTED_CELL': KVariable('ISEVENTEXPECTED_FINAL'),
        'ISCALLWHITELISTACTIVE_CELL': KVariable('ISCALLWHITELISTACTIVE_FINAL'),
        'ISSTORAGEWHITELISTACTIVE_CELL': KVariable('ISSTORAGEWHITELISTACTIVE_FINAL'),
        'ADDRESSSET_CELL': KVariable('ADDRESSSET_FINAL'),
        'STORAGESLOTSET_CELL': KVariable('STORAGESLOTSET_FINAL'),
    }
    return abstract_cell_vars(
        Subst(final_subst)(empty_config),
        [
            KVariable('STATUSCODE_FINAL'),
            KVariable('ACCOUNTS_FINAL'),
            KVariable('ISREVERTEXPECTED_FINAL'),
            KVariable('ISOPCODEEXPECTED_FINAL'),
            KVariable('RECORDEVENT_FINAL'),
            KVariable('ISEVENTEXPECTED_FINAL'),
            KVariable('ISCALLWHITELISTACTIVE_FINAL'),
            KVariable('ISSTORAGEWHITELISTACTIVE_FINAL'),
            KVariable('ADDRESSSET_FINAL'),
            KVariable('STORAGESLOTSET_FINAL'),
        ],
    )


class FoundryNodePrinter(KEVMNodePrinter):
    foundry: Foundry
    contract_name: str

    def __init__(self, foundry: Foundry, contract_name: str):
        KEVMNodePrinter.__init__(self, foundry.kevm)
        self.foundry = foundry
        self.contract_name = contract_name

    def print_node(self, kcfg: KCFG, node: KCFG.Node) -> list[str]:
        ret_strs = super().print_node(kcfg, node)
        _pc = node.cterm.cell('PC_CELL')
        if type(_pc) is KToken and _pc.sort == INT:
            srcmap_data = self.foundry.srcmap_data(self.contract_name, int(_pc.token))
            if srcmap_data is not None:
                path, start, end = srcmap_data
                ret_strs.append(f'src: {str(path)}:{start}:{end}')
        return ret_strs


class FoundryAPRNodePrinter(FoundryNodePrinter, APRProofNodePrinter):
    def __init__(self, foundry: Foundry, contract_name: str, proof: APRProof):
        FoundryNodePrinter.__init__(self, foundry, contract_name)
        APRProofNodePrinter.__init__(self, proof, foundry.kevm)


class FoundryAPRBMCNodePrinter(FoundryNodePrinter, APRBMCProofNodePrinter):
    def __init__(self, foundry: Foundry, contract_name: str, proof: APRBMCProof):
        FoundryNodePrinter.__init__(self, foundry, contract_name)
        APRBMCProofNodePrinter.__init__(self, proof, foundry.kevm)


def foundry_node_printer(foundry: Foundry, contract_name: str, proof: APRProof) -> NodePrinter:
    if type(proof) is APRBMCProof:
        return FoundryAPRBMCNodePrinter(foundry, contract_name, proof)
    if type(proof) is APRProof:
        return FoundryAPRNodePrinter(foundry, contract_name, proof)
    raise ValueError(f'Cannot build NodePrinter for proof type: {type(proof)}')<|MERGE_RESOLUTION|>--- conflicted
+++ resolved
@@ -27,7 +27,7 @@
 from pyk.proof.proof import Proof
 from pyk.proof.reachability import APRBMCProof, APRProof
 from pyk.proof.show import APRBMCProofNodePrinter, APRProofNodePrinter, APRProofShow
-from pyk.utils import BugReport, ensure_dir_path, hash_str, run_process, unique
+from pyk.utils import BugReport, ensure_dir_path, hash_str, run_process, single, unique
 
 from kevm_pyk.kevm import KEVM, KEVMNodePrinter, KEVMSemantics
 from kevm_pyk.utils import (
@@ -137,12 +137,6 @@
             _contracts[contract_name] = Contract(contract_name, contract_json, foundry=True)
         return _contracts
 
-<<<<<<< HEAD
-    def proof_digest(self, contract: str, test_sig: str) -> str:
-        if test_sig == 'init':
-            return f'{contract}.init:{self.contracts[contract].digest}'
-        return f'{contract}.{test_sig}:{self.contracts[contract].method_by_sig[test_sig].digest}'
-=======
     def mk_proofs_dir(self) -> None:
         self.proofs_dir.mkdir(exist_ok=True)
         try:
@@ -152,7 +146,6 @@
 
     def method_digest(self, contract_name: str, method_sig: str) -> str:
         return self.contracts[contract_name].method_by_sig[method_sig].digest
->>>>>>> d5d9efc3
 
     @cached_property
     def digest(self) -> str:
@@ -458,15 +451,6 @@
     def free_proof_id(
         self,
         test: str,
-<<<<<<< HEAD
-    ) -> Proof:
-        proofs_dir = self.out / 'apr_proofs'
-        #          contract_name, test_sig = self.unique_sig(test)
-        contract_name, test_sig = test.split('.')
-        proof_digest = self.proof_digest(contract_name, test_sig)
-        proof = Proof.read_proof_data(proofs_dir, proof_digest)
-        return proof
-=======
     ) -> str:
         """
         find the lowest proof id that is not used yet
@@ -496,7 +480,6 @@
                 if i not in ids:
                     return str(i)
                 i += 1
->>>>>>> d5d9efc3
 
 
 def foundry_kompile(
@@ -639,12 +622,8 @@
     counterexample_info: bool = False,
     trace_rewrites: bool = False,
     auto_abstract_gas: bool = False,
-<<<<<<< HEAD
     run_constructor: bool = False,
-) -> dict[str, tuple[bool, list[str] | None]]:
-=======
 ) -> dict[tuple[str, str | None], tuple[bool, list[str] | None]]:
->>>>>>> d5d9efc3
     if workers <= 0:
         raise ValueError(f'Must have at least one worker, found: --workers {workers}')
     if max_iterations is not None and max_iterations < 0:
@@ -749,15 +728,11 @@
             smt_retry_limit=smt_retry_limit,
             trace_rewrites=trace_rewrites,
         ) as kcfg_explore:
-<<<<<<< HEAD
-            contract_name, method_sig = _init_problem
-            contract = foundry.contracts[contract_name]
-
             if method_sig == 'init':
                 proof = _contract_to_apr_proof(
                     foundry,
                     contract,
-                    save_directory,
+                    foundry.proofs_dir,
                     kcfg_explore,
                     reinit=True,
                     simplify_init=simplify_init,
@@ -765,30 +740,17 @@
                 )
 
             else:
-                method = contract.method_by_sig[method_sig]
                 proof = _method_to_apr_proof(
                     foundry,
                     contract,
                     method,
-                    save_directory,
+                    foundry.proofs_dir,
                     kcfg_explore,
-                    reinit=(method.qualified_name in out_of_date_methods),
+                    test_id,
                     simplify_init=simplify_init,
                     bmc_depth=bmc_depth,
                     run_constructor=run_constructor,
                 )
-=======
-            proof = _method_to_apr_proof(
-                foundry,
-                contract,
-                method,
-                foundry.proofs_dir,
-                kcfg_explore,
-                test_id,
-                simplify_init=simplify_init,
-                bmc_depth=bmc_depth,
-            )
->>>>>>> d5d9efc3
 
             passed = kevm_prove(
                 foundry.kevm,
@@ -829,7 +791,7 @@
 
     if run_constructor:
         _LOGGER.info(f'Running initialization code for contracts in parallel: {list(init_methods.values())}')
-        results = run_cfg_group(list(init_methods.values()))
+        results = run_cfg_group([(method, None) for method in init_methods.values()])
         failed = [init_cfg for init_cfg, passed in results.items() if not passed]
         if failed:
             raise ValueError(f'Running initialization code failed for {len(failed)} contracts: {failed}')
@@ -1188,7 +1150,7 @@
     simplify_init: bool = True,
     bmc_depth: int | None = None,
 ) -> APRProof:
-    test = f'{contract.name}.init'
+    test_id = f'{contract.name}.init'
 
     if len(contract.constructor.arg_names) > 0:
         raise ValueError(
@@ -1203,34 +1165,31 @@
         foundry=foundry,
     )
 
-    _LOGGER.info(f'Expanding macros in initial state for test: {test}')
+    _LOGGER.info(f'Expanding macros in initial state for test: {test_id}')
     init_term = kcfg.node(init_node_id).cterm.kast
     init_term = KDefinition__expand_macros(foundry.kevm.definition, init_term)
     init_cterm = CTerm.from_kast(init_term)
-    _LOGGER.info(f'Computing definedness constraint for test: {test}')
+    _LOGGER.info(f'Computing definedness constraint for test: {test_id}')
     init_cterm = kcfg_explore.cterm_assume_defined(init_cterm)
-    _LOGGER.info(f'Computing definedness constraint for test: {test} done')
+    _LOGGER.info(f'Computing definedness constraint for test: {test_id} done')
     kcfg.replace_node(init_node_id, init_cterm)
 
-    _LOGGER.info(f'Expanding macros in target state for test: {test}')
+    _LOGGER.info(f'Expanding macros in target state for test: {test_id}')
     target_term = kcfg.node(target_node_id).cterm.kast
     target_term = KDefinition__expand_macros(foundry.kevm.definition, target_term)
     target_cterm = CTerm.from_kast(target_term)
     kcfg.replace_node(target_node_id, target_cterm)
 
-    proof_digest = foundry.proof_digest(contract.name, 'init')
     apr_proof: APRProof
     if simplify_init:
-        _LOGGER.info(f'Simplifying KCFG for test: {test}')
+        _LOGGER.info(f'Simplifying KCFG for test: {test_id}')
         for node in kcfg.nodes:
             print(foundry.kevm.pretty_print(node.cterm.kast))
         kcfg_explore.simplify(kcfg, {})
     if bmc_depth is not None:
-        apr_proof = APRBMCProof(
-            proof_digest, kcfg, init_node_id, target_node_id, {}, bmc_depth, proof_dir=save_directory
-        )
+        apr_proof = APRBMCProof(test_id, kcfg, init_node_id, target_node_id, {}, bmc_depth, proof_dir=save_directory)
     else:
-        apr_proof = APRProof(proof_digest, kcfg, init_node_id, target_node_id, {}, proof_dir=save_directory)
+        apr_proof = APRProof(test_id, kcfg, init_node_id, target_node_id, {}, proof_dir=save_directory)
 
     apr_proof.write_proof_data()
     return apr_proof
@@ -1248,31 +1207,19 @@
     run_constructor: bool = False,
 ) -> APRProof | APRBMCProof:
     method_sig = method.signature
-<<<<<<< HEAD
-    test = f'{contract.name}.{method_sig}'
-    proof_digest = foundry.proof_digest(contract.name, method_sig)
-    if Proof.proof_data_exists(proof_digest, save_directory) and not reinit:
-        apr_proof = foundry.get_apr_proof(test)
-        assert isinstance(apr_proof, APRProof)
-=======
     if Proof.proof_data_exists(test_id, save_directory):
         apr_proof = foundry.get_apr_proof(test_id)
->>>>>>> d5d9efc3
     else:
         _LOGGER.info(f'Initializing KCFG for test: {test_id}')
 
         if method_sig != 'setUp()' and 'setUp' in contract.method_by_name:
-<<<<<<< HEAD
             init_proof = f'{contract.name}.setUp()'
-            _LOGGER.info(f'Using setUp method for test: {test}')
+            _LOGGER.info(f'Using setUp() method final state as initial state for test: {test_id}')
         elif run_constructor:
+            _LOGGER.info(f'Using constructor final state as initial state for test: {test_id}')
             init_proof = f'{contract.name}.init'
         else:
             init_proof = None
-=======
-            setup_digest = f'{contract_name}.setUp()'
-            _LOGGER.info(f'Using setUp method for test: {test_id}')
->>>>>>> d5d9efc3
 
         empty_config = foundry.kevm.definition.empty_config(GENERATED_TOP_CELL)
         kcfg, new_node_ids, init_node_id, target_node_id = _method_to_cfg(
@@ -1285,24 +1232,14 @@
             use_init_code=False,
         )
 
-<<<<<<< HEAD
         for node_id in new_node_ids:
-            _LOGGER.info(f'Expanding macros in node {node_id} for test: {test}')
+            _LOGGER.info(f'Expanding macros in node {node_id} for test: {test_id}')
             init_term = kcfg.node(node_id).cterm.kast
             init_term = KDefinition__expand_macros(foundry.kevm.definition, init_term)
             init_cterm = CTerm.from_kast(init_term)
-            _LOGGER.info(f'Computing definedness constraint for node {node_id} for test: {test}')
+            _LOGGER.info(f'Computing definedness constraint for node {node_id} for test: {test_id}')
             init_cterm = kcfg_explore.cterm_assume_defined(init_cterm)
             kcfg.replace_node(node_id, init_cterm)
-=======
-        _LOGGER.info(f'Expanding macros in initial state for test: {test_id}')
-        init_term = kcfg.node(init_node_id).cterm.kast
-        init_term = KDefinition__expand_macros(foundry.kevm.definition, init_term)
-        init_cterm = CTerm.from_kast(init_term)
-        _LOGGER.info(f'Computing definedness constraint for test: {test_id}')
-        init_cterm = kcfg_explore.cterm_assume_defined(init_cterm)
-        kcfg.replace_node(init_node_id, init_cterm)
->>>>>>> d5d9efc3
 
         _LOGGER.info(f'Expanding macros in target state for test: {test_id}')
         target_term = kcfg.node(target_node_id).cterm.kast
@@ -1425,29 +1362,7 @@
     final_cterm = _final_cterm(empty_config, contract.name, failing=failing, is_test=is_test)
     target_node = cfg.create_node(final_cterm)
 
-<<<<<<< HEAD
     return cfg, new_node_ids, init_node_id, target_node.id
-=======
-    return cfg, init_node.id, target_node.id
-
-
-def get_final_accounts_cell(proof_id: str, proof_dir: Path) -> tuple[KInner, Iterable[KInner]]:
-    print(proof_id, proof_dir)
-    apr_proof = APRProof.read_proof_data(proof_dir, proof_id)
-    target = apr_proof.kcfg.node(apr_proof.target)
-    target_states = apr_proof.kcfg.covers(target_id=target.id)
-    if len(target_states) == 0:
-        raise ValueError(
-            f'setUp() function for {apr_proof.id} did not reach the end of execution. Maybe --max-iterations is too low?'
-        )
-    if len(target_states) > 1:
-        raise ValueError(f'setUp() function for {apr_proof.id} branched and has {len(target_states)} target states.')
-    cterm = single(target_states).source.cterm
-    acct_cell = cterm.cell('ACCOUNTS_CELL')
-    fvars = free_vars(acct_cell)
-    acct_cons = constraints_for(fvars, cterm.constraints)
-    return (acct_cell, acct_cons)
->>>>>>> d5d9efc3
 
 
 def _init_cterm(
