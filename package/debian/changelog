--- conflicted
+++ resolved
@@ -1,8 +1,4 @@
-<<<<<<< HEAD
-kevm (1.0.159) unstable; urgency=medium
-=======
 kevm (1.0.188) unstable; urgency=medium
->>>>>>> cb789ee9
 
   * Initial Release.
 
