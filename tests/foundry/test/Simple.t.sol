--- conflicted
+++ resolved
@@ -40,7 +40,6 @@
         assert(false);
     }
 
-<<<<<<< HEAD
     function test_source_map() public pure returns (uint) {
         uint x = 0;
         uint y = 1;
@@ -49,13 +48,13 @@
         uint b = z - y;
         uint c = a * b;
         return a + b + c;
-=======
+    }
+
     function test_revert_branch(uint x, uint y) public{
         if (x < y) {
             assert(true);
         } else {
             assert(false);
         }
->>>>>>> 1a522dd9
     }
 }