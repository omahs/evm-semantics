--- conflicted
+++ resolved
@@ -445,111 +445,8 @@
 
 FOUNDRY_PAR := 4
 
-<<<<<<< HEAD
-foundry-clean:
-	rm -rf tests/foundry/cache
-	rm -rf tests/foundry/out
-	rm -f  tests/foundry/foundry.debug-log
-	rm -f  tests/foundry/foundry.k
-	rm -f  tests/foundry/foundry.rule-profile
-
-tests/foundry/%: KEVM := $(POETRY_RUN) kevm
-
-foundry_dir := tests/foundry
-foundry_out := $(foundry_dir)/out
-foundry_koverage := $(foundry_dir)/koverage
-koverage_tests_expected := $(shell find $(foundry_koverage) -name '*.expected' -printf "%f\n")
-koverage_tests := $(shell find $(foundry_koverage) -type f -iname '*.expected' -exec basename -s '.expected' {} +)
-
-test-foundry-%: KEVM_OPTS += --pyk --verbose
-test-foundry-%: KEVM := $(POETRY_RUN) kevm
-test-foundry-kompile: tests/foundry/foundry.k.check tests/foundry/contracts.k.check
-test-foundry-prove: tests/foundry/out/kompiled/foundry.k.prove
-test-foundry-bmc-prove: tests/foundry/out/kompiled/foundry.k.bmc-prove
-test-foundry-list: tests/foundry/foundry-list.check
-test-foundry-koverage: tests/foundry/foundry-koverage.check
-
-foundry-forge-build: $(foundry_out)
-
-foundry-forge-test: foundry-forge-build
-	cd $(foundry_dir) && forge test --ffi
-
-$(foundry_out):
-	cd $(dir $@) && forge build
-
-tests/foundry/foundry-list.out: tests/foundry/out/kompiled/foundry.k.prove foundry-fail
-	$(KEVM) foundry-list --foundry-project-root $(foundry_dir) > $@
-
-tests/foundry/foundry-list.check: tests/foundry/foundry-list.out
-	grep --invert-match 'path:' $< > $@.stripped
-	$(CHECK) $@.stripped $@.expected
-
-tests/foundry/foundry-koverage.out: tests/foundry/out/kompiled/foundry.koverage.k.prove
-	$(foreach test,$(koverage_tests), $(shell $(KEVM) foundry-koverage --foundry-project-root $(foundry_dir) --test $(test) > $(foundry_koverage)/$(test).output)) \
-
-tests/foundry/foundry-koverage.check: tests/foundry/foundry-koverage.out
-	$(foreach test,$(koverage_tests), $(shell $(CHECK) "$(foundry_koverage)/$(test).output" "$(foundry_koverage)/$(test).expected")) \
-
-tests/foundry/foundry.k.check: tests/foundry/out/kompiled/foundry.k
-	grep --invert-match '    rule  ( #binRuntime (' $< > $@.stripped
-	$(CHECK) $@.stripped $@.expected
-
-tests/foundry/contracts.k.check: tests/foundry/out/kompiled/contracts.k
-	grep --invert-match '    rule  ( #binRuntime (' $< > $@.stripped
-	$(CHECK) $@.stripped $@.expected
-
-tests/foundry/out/kompiled/foundry.k: tests/foundry/out/kompiled/timestamp
-tests/foundry/out/kompiled/contracts.k: tests/foundry/out/kompiled/timestamp
-
-tests/foundry/out/kompiled/foundry.koverage.k.prove: tests/foundry/out/kompiled/timestamp
-	$(KEVM) foundry-prove --foundry-project-root $(foundry_dir)          \
-	    -j$(FOUNDRY_PAR) --no-simplify-init --max-depth 1000             \
-	    $(KEVM_OPTS) $(KPROVE_OPTS)                                      \
-	    $(addprefix --test , $(koverage_tests))
-
-tests/foundry/out/kompiled/foundry.k.prove: tests/foundry/out/kompiled/timestamp
-	$(KEVM) foundry-prove --foundry-project-root $(foundry_dir)          \
-	    -j$(FOUNDRY_PAR) --no-simplify-init --max-depth 1000             \
-	    $(KEVM_OPTS) $(KPROVE_OPTS)                                      \
-	    $(addprefix --exclude-test , $(shell cat tests/foundry/exclude))
-
-tests/foundry/out/kompiled/foundry.k.bmc-prove: tests/foundry/out/kompiled/timestamp
-	$(KEVM) foundry-prove --foundry-project-root $(foundry_dir)          \
-	    -j$(FOUNDRY_PAR) --no-simplify-init --max-depth 1000             \
-            --bmc-depth 3                                                    \
-	    $(KEVM_OPTS) $(KPROVE_OPTS)                                      \
-	    $(addprefix --test , $(shell cat tests/foundry/bmc-tests))
-
-foundry_golden := tests/foundry/golden
-foundry_diff_tests := $(shell cat tests/foundry/checkoutput)
-
-test-foundry-kcfg-diff: $(patsubst %, $(foundry_golden)/%.check, $(foundry_diff_tests))
-
-foundry-fail: tests/foundry/out/kompiled/timestamp
-	$(KEVM) foundry-prove                                \
-	--foundry-project-root $(foundry_dir)                \
-	-j$(FOUNDRY_PAR) --no-simplify-init --max-depth 1000 \
-	$(KEVM_OPTS) $(KPROVE_OPTS)                          \
-	$(addprefix --test , $(foundry_diff_tests)) || true
-
-foundry_show_opts := --to-module --omit-unstable-output --frontier --stuck --sort-collections
-
-$(foundry_golden)/%.check: $(foundry_golden)/%.out
-	$(CHECK) $(foundry_golden)/$*.out $(foundry_golden)/$*.expected
-
-$(foundry_golden)/%.out: foundry-fail
-	$(KEVM) foundry-show $(foundry_show_opts)                   \
-	--foundry-project-root $(foundry_dir) $* --failure-info     \
-	| grep --invert-match 'rule \[BASIC-BLOCK-'                 \
-	| grep --invert-match '\[priority(.*), label(BASIC-BLOCK-'  \
-	> $@
-
-tests/foundry/out/kompiled/timestamp: $(foundry_out) $(KEVM_LIB)/$(foundry_kompiled) $(lemma_includes) poetry
-	$(KEVM) foundry-kompile --foundry-project-root $(foundry_dir) $(KEVM_OPTS) --verbose --require $(foundry_dir)/lemmas.k --module-import LoopsTest:SUM-TO-N-INVARIANT
-=======
 test-foundry-prove: poetry build-kevm build-foundry
 	$(MAKE) -C kevm-pyk/ test-integration TEST_ARGS+="-k test_foundry_prove.py -n$(FOUNDRY_PAR)"
->>>>>>> 5b3bbfdb
 
 tests/specs/examples/%-bin-runtime.k: KEVM_OPTS += --pyk --verbose
 tests/specs/examples/%-bin-runtime.k: KEVM := $(POETRY_RUN) kevm
